--- conflicted
+++ resolved
@@ -1,8 +1,4 @@
 ---
 permalink: /es/
 ---
-<<<<<<< HEAD
-{% include glossary.html language="es" %}
-=======
-{% include glossary.html %}
->>>>>>> 9ee1e80d
+{% include glossary.html %}