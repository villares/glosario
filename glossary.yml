- slug: 68_95_997_rule
  en:
    term: "68-95-99.7 rule"
    def: >
      Expresses the fact that 68% of values lie within one [standard
      deviation](#standard_deviation) of the [mean](#mean), 95% lie within two, and
      99.7% lie within three. Conversely, about 0.3% of values lie more than three
      standard deviations above or below the mean in most cases.
  af:
    term: "68-95-99.7 reël"
    def: >
      Beskryf die beginsel dat 68% van alle waardes binne een
      [standaardafwyking](#standard_deviation) van die [gemiddelde](#mean) val, 95%
      val binne twee en 99.7% val binne drie standaardafwykings. Omgekeerd, in die
      meeste gevalle val 0.3% van die waardes meer as drie standaardafwykings bo of
      onder die gemiddelde.
      
  fr:
    term: "règle de 68-95-99.7"
    def: >
      Exprime le fait que 68% des valeurs sont localisées à l'intérieur d'un (1)
      [écart-type](#standard_deviation) de la [moyenne](#mean), 95% à l'intérieur de 
      deux (2) écarts-types, et 99,7% à l'interieur de trois (3) écarts-types. Inversement et dans la plupart des cas, environ 0.3% des valeurs 
      se situent à plus de 3 écarts-types au-dessus ou au-dessous de la moyenne.
      
- slug: abandonware
  en:
    term: "abandonware"
    def: >
      Software that is no longer being maintained.
  pt:
    term: "abandonware"
    def: >
      Software que não é mais mantido.
  af:
    term: "afgooiware"
    def: >
      Sagteware wat nie meer onderhou word nie.
  fr:
    term: "abandonware"
    def: >
      Un logiciel qui n'est plus maintenu.

- slug: absolute_error
  en:
    term: "absolute error"
    def: >
      The absolute value of the difference between the observed and the correct value.
      Absolute error is usually less useful than [relative error](#relative_error).
  af:
    term: "absolute fout"
    def: >
      Die absolute fout is die absolute waarde van die verskil tussen die waargenome-
      en die korrekte waarde. Die absolute fout is gewoonlik van minder waarde as die
      [relatiewe](#relative_error) fout.
  fr:
    term: "erreur absolue"
    def: >
      La valeur absolue de la différence entre la valeur observée et la valeur correcte. 
      L'erreur absolue est généralement moins pertinente que l'[erreur relative](#relative_error).
      
- slug: absolute_path
  ref:
    - relative_path
  en:
    term: "absolute path"
    def: >
      A path that points to the same location in the [filesystem](#filesystem)
      regardless of where it's evaluated. An absolute path is the equivalent of
      latitude and longitude in geography.
  af:
    term: "absolute roete"
    def: >
      'n Roete wat dieselfde posisie in die [lêerstelsel](#filesystem) aandui ongeag
      die posisie vanwaar dit geëvalueer word. Die absolute roete is die ekwivalent
      van lengtegraad en breedtegraad in geografie.
  fr:
    term: "chemin d'accès absolu"
    def: >
      Un chemin d'accès absolu indique la même position dans le système de fichier
      quelque soit l'emplacement où il est evalué. Un chemin d'accès absolu est
      l'équivalent de la latitude et longitude en géographie.
  es:
    term: "ruta absoluta"
    def: >
      Una ruta que dirige a la misma ubicación en el sistema de archivos
      independientemente del contexto donde sea evaluada. Una ruta absoluta es el
      equivalente a la latitud y longitud en geografía.
  pt:
    term: "caminho absoluto"
    def: >
      Um caminho que leva ao mesmo local no sistema de arquivos independente do
      contexto em que é avaliado. Um caminho absoluto pode ser comparado com a
      latitude e longitude em geografia.

- slug: absolute_row_number
  en:
    term: "absolute row number"
    def: >
      The sequential index of a row in a table, regardless of what sections of the
      table is being displayed.
  af:
    term: "absolute rynommer"
    def: >
      Die opeenvolgende indeks van 'n ry in 'n tabel, ongeag die gedeelte van die
      tabel wat vertoon word.
  es:
    term: "número de fila absoluto"
    def: >
      El índice secuencial que indentifica una fila en un tablero, sin importar qué
      secciones se estén mostrando.

- slug: abstract_method
  en:
    term: "abstract method"
    def: >
      In [object-oriented programming](#oop), a [method](#method) that is defined but
      not implemented. Programmers will define an abstract method in a [parent
      class](#parent_class) to specify operations that [child classes](#child_class)
      must provide.
  af:
    term: "abstrakte metode"
    def: >
      'n [Metode](#method), in [objekgeoriënteerde programmering](#oop), wat
      gedefiniëer maar nie geïmplementeer is nie. Programmeerders sal 'n abstrakte
      metode in 'n [voorsaatklas](#parent_class) definiëer wat in
      [nasaatklasse](#child_class) geïmplementeer moet word.

- slug: abstract_syntax_tree
  en:
    term: "abstract syntax tree"
    acronym: AST
    def: >
      A deeply nested data structure, or [tree](#tree), that represents the structure
      of a program. For example, the AST might have a [node](#node) representing a
      [`while` loop](#while_loop) with one [child](#child_tree) representing the loop
      condition and another representing the [loop body](#loop_body).
  af:
    term: "abstrakte sintaksisontledingsboom"
    def: >
      'n Diepgeneste datastruktuur, of [boom](#tree), wat die struktuur van 'n program
      verteenwoordig. Byvoorbeeld, as die abstrakte sintaksontledingsboom 'n
      [nodus](#node) het wat 'n [`doen` terwyl-lus](#while_loop) verteenwoordig wat
      met een [naasaatontledingsboom](#child_tree) die lustoestand verteenwoordig en
      'n ander nasaatontledingsboom wat die [lusraam](#loop_body) verteenwoordig.

- slug: actual_result
  en:
    term: "actual result (of test)"
    def: >
      The value generated by running code in a test. If this matches the [expected
      result](#expected_result), the test [passes](#pass_test); if the two are
      different, the test [fails](#fail_test).
  af:
    term: "absolute resultaat (van 'n toets)"
    def: >
      Die waarde wat deur 'n toets gegenereer is. Indien dié waarde gelyk is aan die
      [verwagte resultaat](#actual_result), is die toets suksesvol; as die twee
      waardes verskil het die toets gefaal.

- slug: affordance
  en:
    term: "affordance"
    def: >
      A property of something that suggests how it can be used, such as a handle or button.
  af:
    term: "bekostigbaarheid"
    def: >
      'n Einskap van iets wat aandui hoe dit gebruik kan word, bevoorbeeld 'n
      lêerhanteerder of 'n knoppie.

- slug: aggregation
  en:
    term: "aggregation"
    def: >
      To combine many values into one, e.g., by summing a set of numbers or
      concatenating a set of strings.
  es:
    term: "agregación"
    def: >
      Combinar muchos valores en uno, por ejemplo, sumando una serie de números o
      concatenando un conjunto de cadenas de caracteres.
  fr:
    term: "agrégation"
    def: >
      Synthétise plusieurs valeurs en une seule, example, en sommant plusieurs nombres
      ou en concaténant un ensemble de caractères.
  af:
    term: "samevoeging"
    def: >
      Om 'n groep waardes in een te kombineer bv. om 'n versameling getalle op
      te som of om 'n versameling alfabetiese stringe aaneen te skakel.
  pt:
    term: "agregação"
    def: >
      Combinar vários valores em um, por exemplo, somando um conjunto numérico ou concatenando 
      um conjunto de caracteres.

- slug: aggregation_function
  en:
    term: "aggregation function"
    def: >
      A function that combines many values into one, such as `sum` or `max`.
  es:
    term: "función de agregación"
    def: >
      Una función que combina varios valores en uno, como `sum` o `max`.
  fr:
    term: "fonction d'agrégation"
    def: >
      Une fonction qui permet de synthétiser plusieurs valeurs en une seule, example,
      'sum' ou 'max'.
  pt:
    term: "função de agregação"
    def: >
      Uma função que combina muitos valores em um só, como `sum` ou `max`.
  af:
    term: "aggregaatfunksie"
    def: >
      'n Funksie wat 'n groep waardes saamvoeg, bv. `sum` (summering) en `max`
      (maksimale waarde)

- slug: agile
  en:
    term: "agile development"
    def: >
      A software development methodology that emphasizes lots of small steps and
      continuous feedback instead of up-front planning and long-term scheduling.
      [Exploratory programming](#exploratory_programming) is often agile.
  af:
    term: "lenige ontwikkeling"
    def: >
      'n Sagteware-ontwikkelingsmetode wat die klem lê op vele klein stappies en
      deurlopende terugvoering in plaas van vooraf beplanning en langtermyn
      skeduluering. [Verkennende programmering](#exploratory_programming) is dikwel lenig.

- slug: aliasing
  en:
    term: "aliasing"
    def: >
      To have two or more references to the same thing, such as a data structure in
      memory or a file on disk.
  af:
    term: "aliasering"
    def: >
      Om twee of meer verwysing na dieselfde ding te hê, soos byvoorbeeld meer as een
      verwysing na 'n datastruktuur in geheue of na 'n lêer op 'n skyf.

- slug: anchor
  en:
    term: "anchor"
    def: >
      In a [regular expression](#regular_expression), a symbol that fixes a position
      without matching characters. `^` matches the start of the line, while `$`
      matches the end of the line and `\b` matches a break between word and non-word characters.
  af:
    term: "anker"
    def: >
      In 'n [gewone (reguliere) uitdrukking](#regular_expression), is 'n anker 'n
      simbool wat 'n posisie aandui, bv. `^` dui die begin van 'n lyn aan en `$` dui
      die einde van 'n lyn aan. 'n Uidrukking soos bv. `^Die` anker die soektog na die
      woord `Die` aan die begin van die lyn.
  fr:
    term: "ancre"
    def: >
      C'est un symbole utilisé dans les expressions régulières (#regular_expression) afin de déterminer 
      une position sans pour autant identifier des charactères. `^` détermine le début d'une ligne,
      tandis que `$` détermine sa fin. `\b` identifie un espace entre un mot et un non-mot.

- slug: anonymous_function
  en:
    term: "anonymous function"
    def: >
      A function that has not been assigned a name. Anonymous functions are usually
      quite short, and are usually defined where they are used, e.g., as callbacks.
  af:
    term: "anonieme funksie"
    def: >
      'n Funksie waaraan daar nie 'n naam toegeken is nie. Anonieme funksies is
      gewoonlik baie kort en word gewoonlik gedefinieer waar hulle gebruik word bv. in
      die geval van 'n [terugskakelfunksie](#callback).
  fr:
    term: "fonction anonyme"
    def: >
      Une fonction qui ne s'est pas vue assignée de nom. Les fonctions anonymes sont en général
      courtes et définies là où elles sont utilisées, exemple: callbacks
      
- slug: anti_join
  en:
    term: "anti join"
    def: >
      A [join](#join) that keeps rows from table A whose keys do *not* match keys in
      table B.

- slug: api
  en:
    term: "Application Programming Interface"
    acronym: "API"
    def: >
      A set of functions and procedures provided by one software library or web
      service through which another application can communicate with it. An API is not
      the code, the database, or the server: it's the access point.

- slug: append_mode
  en:
    term: "append mode"
    def: >
      To add data to the end of an existing file instead of overwriting the previous
      contents of that file. Overwriting is the default, so most programming languages
      require programs to be explicit about wanting to append instead.

- slug: argument
  en:
    term: "argument"
    def: >
      A value passed into a function. Some authors use the term as a synonym for
      [parameter](#parameter) and some do not; it's all very confusing.
  es:
    term: "argumento"
    def: >
      Un valor pasado a una función. Algunos autores usan el término como sinónimo de
      [parámetro](#parameter) y algunos no; Todo es muy confuso.
  ar:
    term: "وسيطة"
    def: >
      قيمة يتم تمريرها إلى دالة أو وسيطة ، البعض يُطلِق عليها مصطلح (مُعطى) ، والبعض
      الآخر يُطلِق عليها مصطلح (وسيطة) ، لذلك قد تُسبب الحيرة للبعض

- slug: arithmetic_mean
  en:
    term: "arithmetic mean"
    def: >
      See [mean](#mean).

- slug: ascii
  en:
    term: "ASCII"
    def: >
      A standard way to represent the characters commonly used in the Western European
      languages as 7- or 8-bit integers, now superceded by [Unicode](#unicode).

- slug: assertion
  en:
    term: "assertion"
    def: >
      A [Boolean](#boolean) expression that must be true at a certain point in a
      program. Assertions may be built into the language (e.g., [Python](#python)'s
      `assert` statement) or provided as functions (e.g., R's `stopifnot`). They are
      often used in testing, but are also put in [production code](#production_code)
      to check that it is behaving correctly.

- slug: associative_array
  en:
    term: "associative array"
    def: >
      See [dictionary](#dictionary).

- slug: asynchronous
  ref:
    - synchronous
  en:
    term: "asynchronous"
    def: >
      Not happening at the same time. In programming, an asynchronous operation is one
      that runs independently of another, or that starts at one time and ends at another.

- slug: attribute
  en:
    term: "attribute"
    def: >
      A name-value pair associated with an object, used to store metadata about the
      object such as an array's dimensions.
  fr:
    term: "attribut"
    def: >
      Un couple nom-valeur associé à un objet et utilisé pour stocker des métadonnées
      concernant ce dernier, example, les dimensions d'un tableau.

- slug: auto_completion
  en:
    term: "auto-completion"
    def: >
      A feature that allows the user to finish a word or code quickly through the use
      of pressing the TAB key to list possible words or code that the user can select from.
  fr:
    term: "auto-complétion"
    def: >
      Une fonctionnalité permettant à l'utilisateur de finir rapidement un mot ou du
      code à travers l'utilisation de la touche TAB qui liste le mot ou le code
      susceptible d'être choisi par l'utilisateur.

- slug: automatic_variable
  ref:
    - makefile
  en:
    term: "automatic variable"
    def: >
      A variable that is automatically given a value in a [build rule](#build_rule).
      For example, Make automatically assigns the name of a rule's
      [target](#build_target) to the automatic variable `$@`. Automatic variables are
      frequently used when writing [pattern rules](#pattern_rule).

- slug: backpropagation
  en:
    term: "backpropagation"
    def: >
      An algorithm that iteratively adjusts the weights used in a [neural
      network](#neural_network). Backpropagation is often used to implement [gradient descent](#gradient_descent).

- slug: backward_compatible
  en:
    term: "backward-compatible"
    def: >
      Software which is able to be used the same way as earlier versions of itself
      without problems.
  fr:
    term: "compatibilité descendante"
    def: >
      Ce dit d'un logiciel qui est capable d'être utilisé de la même manière que ses
      versions précédentes sans difficulté.

- slug: base_r
  ref:
    - tidyverse
  en:
    term: "base R"
    def: >
      The basic functions making up the R language. The base packages can be found in
      `src/library` and are not updated outside of R; their version numbers follow R
      version numbering. Base packages are installed and loaded with R, while priority
      packages are installed with base R but must be loaded prior to use.

- slug: bayes_rule
  en:
    term: "Bayes' Rule"
    def: >
      See [Bayes' Theorem](bayes_theorem).

- slug: bayes_theorem
  ref:
    - bayesian_network
    - naive_bayes_classifier
    - prior_distribution
  en:
    term: "Bayes' Theorem"
    def: >
      An equation for calculating the probability that something is true if something
      related to it is true. If P(X) is the probability that X is true and P(X|Y) is
      the probability that X is true given Y is true, then P(X|Y) = P(Y|X) * P(X) / P(Y).

- slug: bayesian_network
  ref:
    - bayes_theorem
    - markov_chain
    - naive_bayes_classifier
  en:
    term: "Bayesian network"
    def: >
      A graph that represents the relationships between random variables for a given problem.

- slug: bias
  ref:
    - variance
    - overfitting
    - classification
    - systematic_error
  en:
    term: "bias"
    def: >
      A statistic is biased if it is systematically or consistency different from the
      parameter it is supposed to estimate.

- slug: big_data
  ref:
    - three_vs
  en:
    term: "big data"
    def: >
      Any data that until recently was too big for most people to work with on a
      single computer.

- slug: binary
  en:
    term: "binary"
    def: >
      A system which can have one of two possible states. In computing often
      represented as being in the state 0 or 1. Represented in [Boolean](#boolean)
      logic as [false](#false) (0) or [true](#true) (1). Computers are built upon
      systems which store 0s and 1s as [bits](#bit).

- slug: binary_expression
  ref:
    - nullary_expression
    - ternary_expression
    - unary_expression
  en:
    term: "binary expression"
    def: >
      An expression with two arguments or parameters, such as `1 + 2`.

- slug: binomial_distribution
  ref:
    - discrete_random_variable
    - histogram
  en:
    term: "binomial distribution"
    def: >
      A [probability distribution](#probability_distribution) that arises when there
      are a fixed number of trials, each of which can produce one of two outcomes, and
      the probability of those outcomes does not change. As the number of trials
      increases, the binomial distribution approximates a [normal distribution](#normal_distribution).

- slug: bit
  ref:
    - binary
    - boolean
  en:
    term: "bit"
    def: >
      A unit of information representing representing alternatives, yes/no,
      [true](#true)/[false](#false). In computing a state of either 0 or 1.

- slug: blob
  en:
    term: "binary large object"
    acronym: "BLOB"
    def: >
      Data that is stored in a database without being interpreted in any way, such as
      an audio file. The term is also now used to refer to data transferred over a
      network or stored in a [version control](#version_control_system)
      [repository](#repository) as uninterpreted bits.

- slug: block_comment
  en:
    term: "block comment"
    def: >
      A [comment](#comment) that spans multiple lines. Block comments may be marked
      with special start and end symbols, like `/*` and `*/` in C and its descendents,
      or each line may be prefixed with a marker like `#`.
  pt:
    term: "bloco de comentário"
    def: >
      Um [comentário](#comment) que abrange múltiplas linhas. Blocos de comentários
      podem ser indicados com símbolos especiais, como `/*` e `*/` em C e linguagens
      herdeiras dessa sintaxe, ou cada linha pode ser prefixada com uma indicação como `#`.

- slug: boilerplate
  en:
    term: "boilerplate"
    def: >
      Standard text that is included in legal contracts, licenses, and so on.

- slug: boolean
  ref:
    - truthy
    - falsy
    - binary
  en:
    term: "Boolean"
    def: >
      Relating to a variable or data type that can have either a logical value of
      [true](#true) or a value of [false](#false). Named for George Boole, a 19th
      Century mathemetician. Binary systems, like all computers are built on this
      foundation of systems of logical evaluations between states of true and false, 1
      or 0.
  ar:
    term: "التعبير المنطقي"
    def: >
        التعبير المنطقي عبارة عن تعبير يُستخدم لإنشاء جمل إما
<<<<<<< HEAD
        <bdi><b>(true or false)</b></bdi> تحمل القيمة صح أو القية خطأ
=======
        تحمل القيمة صح أو القيمة خطأ
        (true or false)
>>>>>>> e88a9f46
        تُتستخدم التعبيرات المنطقية مع العبارات الشرطية في محركات البحث والخوارزميات
        وتُسمى التعبيرات المنطقية أيضا تعبيرات المقارنة والتعبيرات الشرطية والتعبيرات العلائقية
- slug: branch
  en:
    term: "branch"
    def: >
      See [Git branch](#git_branch).

- slug: branch_per_feature_workflow
  en:
    term: "branch-per-feature workflow"
    def: >
      A common strategy for managing work with [Git](#git) and other [version control
      systems](#version_control_system) in which a separate [branch](#git_branch) is
      created for work on each new feature or each bug fix and merged when that work
      is completed. This isolates changes from one another until they are completed.

- slug: breadcrumbs
  en:
    term: "breadcrumbs"
    def: >
      A set of supplementary navigational links included in many websites, usually
      placed at the top of the page. Breadcrumbs show the users where the current page
      lies in the website; the term comes from a fairy tale in which children left a
      trail of breadcrumbs behind themselves so that they could find their way home.

- slug: breadth_first
  ref:
    - depth_first
  en:
    term: "breadth first"
    def: >
      To go through a nested data structure such as a [tree](#tree) by exploring all
      of one level, then going on to the next level and so on, or to explore a problem
      by examining the first step of each possible solution, and then trying the next
      for each.

- slug: bug
  en:
    term: "bug"
    def: >
      A missing or undesirable [feature](#feature_software) of a piece of software;
      the digital equivalent of a weed.

- slug: bug_report
  en:
    term: "bug report"
    def: >
      A collection of files, logs, or related information that describes either an
      unexpected output of some code or program or an unexpected error or warning.
      This information is used to help find and fix a bug in the program or code.

- slug: bug_tracker
  en:
    term: "bug tracker"
    def: >
      A system that tracks and manages [reported bugs](#bug_report) for a software
      program, to make it easier to address and fix the bugs.

- slug: build_manager
  ref:
    - build_rule
    - dependency
    - makefile
  en:
    term: "build manager"
    def: >
      A program that keeps track of how files depend on one another and runs commands
      to update any files that are out of date. Build managers were invented to
      [compile](#compile) only those parts of programs that had changed, but are now
      often used to implement workflows in which plots depend on result files, which
      in turn depend on raw data files or configuration files.

- slug: build_recipe
  en:
    term: "build recipe"
    def: >
      The part of a [build rule](#build_rule) that describes how to update something
      that has fallen out of date.

- slug: build_rule
  en:
    term: "build rule"
    def: >
      A specification for a [build manager](#build_manager) that describes how some
      files depend on others and what to do if those files are out of date.

- slug: build_stale
  en:
    term: "stale (in build)"
    def: >
      To be out of date compared to a [prerequisite](#prerequisite). A [build
      manager](#build_manager)'s job is to find and update things that are stale.

- slug: build_target
  ref:
    - makefile
    - default_target
  en:
    term: "build target"
    def: >
      The file(s) that a [build rule](#build_rule) will update if they are out of date
      compared to their [dependencies](#dependency).

- slug: byte_code
  en:
    term: "byte code"
    def: >
      A set of instructions designed to be executed efficiently by an [interpreter](#interpreter).

- slug: cache
  en:
    term: "cache"
    def: >
      Something that stores copies of data so that future requests for it can be
      satisfied more quickly. The CPU in a computer uses a hardware cache to hold
      recently-accessed values; many programs rely on a software cache to reduce
      network traffic and latency. Figuring out when something in a cache is out of
      date and should be replaced is one of the [two hard problems in computer science](#two_hard_problems).

- slug: caching
  en:
    term: "caching"
    def: >
      To save a copy of some data in a local [cache](#cache) to make future access faster.

- slug: call_stack
  en:
    term: "call stack"
    def: >
      A data structure that stores information about the active subroutines executed.

- slug: callback
  en:
    term: "callback function"
    def: >
      A function A that is passed to another function B so that B can call it at some
      later point. Callbacks can be used [synchronously](#synchronous), as in generic
      functions like `map` that invoke a callback function once for each element in a
      collection, or [ascynrhonously](#asynchronous), as in a [client](#client) that
      runs a callback when a [response](#http_response) is received in answer to a [request](#http_request).

- slug: camel_case
  ref:
    - kebab_case
    - pothole_case
  en:
    term: "camel case"
    def: >
      A style of writing code that involves naming variables and objects with no
      space, underscore (`_`), dot (`.`), or dash (`-`), with each word being
      capitalized. Examples include `CalculateSum` and `findPattern`.

- slug: catch_exception
  ref:
    - condition
    - handle_condition
  en:
    term: "catch (an exception)"
    def: >
      To accept responsibility for handling an error or other unexpected event. R
      prefers "handling a condition" to "catching an exception".
  ar:
    term: "إستثناء"
    def: >
      الإستثناء هو الشرط الخاص الذي يُعالج به الشذوذ أو الشيء الغير متوقع الذي حدث
      أثناء تنفيذ البرنامج

- slug: causation
  en:
    term: "causation"
    def: >

- slug: cc_0
  en:
    term: "CC-0"
    def: >
      A [Creative Commons](#cc_license) [license](#license) that imposes no
      restrictions whatsover, thereby putting a work in the public domain.

- slug: cc_by
  en:
    term: "CC-BY"
    def: >
      The [Creative Commons](#cc_license) - Attribution [license](#license) that
      requires people to give credit to the author of a work but imposes no other restrictions.

- slug: cc_license
  en:
    term: "Creative Commons license"
    def: >
      A set of [licenses](#license) that can be applied to published work. Each
      license is formed by concatenating one or more of `-BY` (Attribution): users
      must cite the original source; `-SA` (ShareAlike): users must share their own
      work under a similar license; `-NC` (NonCommercial): work may not be used for
      commercial purposes without the creator's permission; `-ND` (NoDerivatives): no
      derivative works (e.g., translations) can be created without the creator's
      permission. Thus, `CC-BY-NC` means "users must give attribution and cannot use
      commercially without permission The term `CC-0` (zero, not letter 'O') is
      sometimes used to mean "no restrictions", i.e., the work is in the public domain.

- slug: centroid
  en:
    term: "centroid"
    def: >
      The center or anchor of a group created by a [clustering](#clustering) algorithm.

- slug: character_encoding
  en:
    term: "character encoding"
    def: >
      A specification of how characters are stored as bytes. The most commonly-used
      encoding today is [UTF-8](#utf_8).

- slug: chi_square_test
  en:
    term: "chi-square test"
    def: >
      A statistical method for estimating whether two variables in a cross tabulation
      are correlated. A chi-square distribution varies from a [normal
      distribution](#normal_distribution) based on the [degrees of
      freedom](#degrees_of_freedom) used to calculate it.

- slug: child_class
  en:
    term: "child class"
    def: >
      In [object-oriented programming](#oop), a class derived from another class
      (called the [parent class](#child_class)).

- slug: child_tree
  en:
    term: "child (in a tree)"
    def: >
      A [node](#node) in a [tree](#node) that is below another node (call the [parent](#parent_tree)).

- slug: class
  en:
    term: "class"
    def: >
      In [object-oriented programming](#oop), a structure that combines data and
      operations (called [methods](#method)). The program then uses a
      [constructor](#constructor) to create an [object](#object) with those properties
      and methods. Programmers generally put generic or reusable behavior in [parent
      classes](#parent_class) and more detailed or specific behavior in [child classes](#child_class).

- slug: classification
  ref:
    - supervised_learning
    - clustering
  en:
    term: "classification"
    def: >
      The process of identifying which predefined category an item belongs to, such as
      deciding whether an email message is spam or not. Many [machine
      learning](#machine_learning) algorithms perform classification.

- slug: cli
  en:
    term: "command-line interface"
    acronym: "CLI"
    def: >
      A user interface that relies solely on text for commands and output, typically
      running in a [shell](#shell).

- slug: client
  en:
    term: "client"
    def: >
      Typically, a program such as a web browser that gets data from a
      [server](#server) and displays it to, or interacts with, users. The term is used
      more generally to refer to any program A that makes requests of another program
      B. A single program can be both a client and a server.

- slug: closure
  en:
    term: "closure"
    def: >
      A set of variables defined in the same [scope](#scope) whose existence has been
      preserved after that scope has ended.

- slug: clustering
  ref:
    - centroid
    - classification
    - supervised_learning
    - unsupervised_learning
  en:
    term: "clustering"
    def: >
      The process of dividing data into groups when the groups themselves are not
      known in advance.

- slug: code_coverage
  en:
    term: "code coverage (in testing)"
    def: >
      How much of a library or program is executed when tests run. This is normally
      reported as a percentage of lines of code: for example, if 40 out of 50 lines in
      a file are run during testing, those tests have 80% code coverage.

- slug: code_review
  en:
    term: "code review"
    def: >
      To check a program or a change to a program by inspecting its source code.

- slug: coercion
  en:
    term: "coercion"
    def: >
      see [type coercion](#type_coercion).

- slug: cognitive_load
  en:
    term: "cognitive load"
    def: >
      The amount of working memory needed to accomplish a set of simultaneous tasks.

- slug: command_history
  en:
    term: "command history"
    def: >
      An automatically-created list of previously-executed commands. Most
      [REPLs](#repl), including the [Unix shell](#shell), record history and allow
      users to play back recent commands.

- slug: command_line_argument
  en:
    term: "command-line argument"
    def: >
      A filename or control flag given to a command-line program when it is run.

- slug: comment
  en:
    term: "comment"
    def: >
      Text written in a script that is not treated as code to be run, but rather as
      text that describes what the code is doing. These are usually short notes, often
      beginning with a `#` (in many programming languages).
  fr:
    term: "commentaire"
    def: >
      Text écrit dans un script qui n'est pas évalué lors de l'exécution du code. Il
      est utilisé pour décrire ce qui se passe lorsque le code est évalué. Les
      commentaires sont en général des notes brèves, qui commencent après un `#` (dans
      plusieurs langages de programmation)
  pt:
    term: "comentário"
    def: >
      Texto escrito em um script que não é tratado como código a ser executado, e sim
      como texto que descreve o que o código está fazendo. Normalmente é formado por
      notas curtas, frequentemente começando com um `#` (em várias linguagens de programação).

- slug: commit
  en:
    term: "commit"
    def: >
      As a verb, the act of saving a set of changes to a database or version control
      [repository](#repository). As a noun, the changes saved.

- slug: commit_message
  en:
    term: "commit message"
    def: >
      A comment attached to a [commit](#commit) that explains what was done and why.

- slug: compile
  en:
    term: "compile"
    def: >
      To translate textual source into another form. Programs in [compiled
      languages](#compiled_language) are translated into machine instructions for a
      computer to run, and [Markdown](#markdown) is usually translated into
      [HTML](#html) for display.

- slug: compiled_language
  en:
    term: "compiled language"
    def: >
      Originally, a language such as C or Fortran that is translated into machine
      instructions for execution. Languages such as Java are also compiled before
      execution, but into [byte code](#byte_code) instead of machine instructions,
      while languages like [Python](#python) are compiled to byte code on the fly.

- slug: compiler
  en:
    term: "compiler"
    def: >
      An application that translates programs written in some languages into machine
      instructions or [byte code](#byte_code).
  ar:
    term: "مُترجِم"
    def: >
      هو برنامج يقوم بترجمة النصوص المصدرية إلى أوامر ومعلومات يفهمها الحاسب لذلك
      يُمكن للكمبيوتر فهم البرنامج وتشغيله دون استخدام برنامج البرمجة المستخدم لإنشائه

- slug: computational_linguistics
  ref:
    - nlp
  en:
    term: "computational linguistics"
    def: >
      The study or application of computational methods for parsing or understanding
      human languages. Early approaches were algorithmic; most modern approaches are statistical.

- slug: computational_notebook
  en:
    term: "computational notebook"
    def: >
      A combination of a document format that allows users to mix prose and code in a
      single file, and an application that executes that code interactively and in
      place. The Jupyter Notebook and R Markdown files are both examples of
      computational notebooks.

- slug: condition
  ref:
    - handle_condition
  en:
    term: "condition"
    def: >
      An error or other unexpected event that disrupts the normal flow of control.

- slug: conditional_expression
  en:
    term: "conditional expression"
    def: >
      A [ternary expression](#ternary_expression) that serves the role of an if/else
      statement. For example, C and similar languages use the syntax `test : ifTrue ?
      ifFalse` to mean "choose the value `ifTrue` if `test` is true, or the value
      `ifFalse` if it is not".

- slug: confidence_interval
  en:
    term: "confidence interval"
    def: >
      A range around an estimate that indicates the margin of error, combined with a
      probability that the actual value falls in that range.

- slug: console
  en:
    term: "console"
    def: >

- slug: constant
  en:
    term: "constant"
    def: >

- slug: constructor
  en:
    term: "constructor"
    def: >
      A function that creates an [object](#object) of a particular [class](#class). In
      the [S3](#s3) object system, constructors are a convention rather than a requirement.

- slug: continuation_prompt
  en:
    term: "continuation prompt"
    def: >
      A [prompt](#prompt) that indicates that the command currently being typed is not
      yet complete and won't be run until it is.

- slug: continuous_integration
  en:
    term: "continuous integration"
    def: >
      A software development practice in which changes are automatically merged as
      soon as they become available.

- slug: continuous_random_variable
  ref:
    - discrete_random_variable
  en:
    term: "continuous random variable"
    def: >
      A variable whose value can be any real value, either within a range or
      unbounded, such as age or distance.

- slug: copy_on_modify
  ref:
    - aliasing
  en:
    term: "copy-on-modify"
    def: >
      The practice of creating a new copy of aliased data whenever there is an attempt
      to modify it so that each reference will believe theirs is the only one.

- slug: correlation
  en:
    term: "correlation"
    def: >
      How well two variables agree with each other. Correlation is usually measured by
      calculating a [correlation coefficient](#correlation_coefficient), and does not
      imply causation.
  pt:
    term: "correlação"
    def: >
      O quão bem duas variáveis concordam uma com a outra. A correlação é normalmente
      medida pelo cálculo de um [coeficiente de correlação](#correlation_coefficient),
      e não significa que precise existir causalidade.

- slug: correlation_coefficient
  en:
    term: "correlation coefficient"
    def: >
      A measure of how well [correlated](#correlation) two variables are. If the
      [correlation coefficient](#correlation_coefficient) between X and Y is 1.0,
      knowing X allows perfect prediction of Y. If the correlation coefficient is 0.0,
      knowing X tells you nothing about Y, and if it is -1.0, then X predicts Y, but
      change in X causes an opposite change in Y.
  pt:
    term: "coeficiente de correlação"
    def: >
      Uma medida do quão bem duas variáveis estão [correlacionadas](#correlation). Se
      o [coeficiente de correlação](#correlation_coefficient) entre X e Y for 1.0,
      conhecer X permite uma previsão perfeita de Y. Se o coeficiente de correlação
      for 0.0, conhecer X não diz nada a respeito de Y, e se for -1.0, então X prevê
      Y, mas mudanças no valor de X gera uma mudança oposta em Y.

- slug: covariance
  en:
    term: "covariance"
    def: >
      How well two variables agree with each other. The [correlation
      coefficient](#correlation_coefficient) is a normalized measure of covariance.
  pt:
    term: "covariância"
    def: >
      O quão bem duas variáveis concordam uma com a outra. O [coeficiente de
      correlação](#correlation_coefficient) é uma medida normalizada da covariância.

- slug: cran
  ref:
    - base_r
    - tidyverse
  en:
    term: "Comprehensive R Archive Network"
    acronym: "CRAN"
    def: >
      A public repository of R packages.

- slug: cross_join
  en:
    term: "cross join"
    def: >
      A [join](#join) that produces all possible combinations of rows from two tables.

- slug: cross_validation
  ref:
    - machine_learning
  en:
    term: "cross-validation"
    def: >
      A technique that divides data into [training data](#training_data) and [test
      data](#test_data). The training data and correct answers are used to find
      parameters, and the algorithm's effectiveness is then measured by examining the
      answers it gives on the test data.

- slug: cryptographic_hash_function
  en:
    term: "cryptographic hash function"
    def: >
      A [hash function](#hash_function) that produces an apparently-random value for
      any input.

- slug: css
  en:
    term: "Cascading Style Sheets"
    acronym: "CSS"
    def: >
      A way to control the appearance of HTML. CSS is typically used to specify fonts,
      colors, and layout.
  fr:
    term: "Feuilles de Style en Cascade"
    def: >
      Une manière de contrôler l'apparence du rendu HTML. Le CSS est généralement
      utilisé dans le but de spécifier les polices, les couleurs ainsi que la
      structure d'une page web.

- slug: csv
  en:
    term: "comma-separated values"
    acronym: "CSV"
    def: >
      A text format for tabular data in which each record is one row and fields are
      separated by commas. There are many minor variations, particularly around
      quoting of strings.

- slug: current_working_directory
  en:
    term: "current working directory"
    def: >
      The folder or directory location that the program is operating in. Any action
      taken by the program occurs relative to this directory.
  pt:
    term: "diretório de trabalho"
    def: >
      O local, pasta ou diretório, em que o programa está operando. Qualquer ação do
      programa acontece relativa a esse diretório.

- slug: data_engineer
  ref:
    - data_scientist
    - data_wrangling
  en:
    term: "data engineer"
    def: >
      Someone who sets up and runs data analyses. Data engineers are often responsible
      for installing software, managing databases, generating reports, and archiving results.

- slug: data_engineering
  ref:
    - data_science
  en:
    term: "data engineering"
    def: >
      The pragmatic steps taken to make data usable, such as writing short programs to
      put mailing addresses in a uniform format.

- slug: data_frame
  ref:
    - tidy_data
  en:
    term: "data frame"
    def: >
      A two-dimensional data structure for storing tabular data in memory. Rows
      represent [records](#record) and columns represent [variables](variable_data).
  fr:
    term: "trame de données"
    def: >
      Une structure bi-dimensionnelle pour enregistrer des données tabulaires.
      Les lignes représentent les [entrées](#record) et les colonnes représentent
      les [variables](variable_data).

- slug: data_mining
  en:
    term: "data mining"
    def: >
      The use of computers to search for patterns in large datasets. The term [data
      science](#data_science) is now more commonly used.

- slug: data_package
  en:
    term: "data package"
    def: >
      A software package that, mostly, contains only data. Is used to make it simpler
      to disseminate data for easier use.

- slug: data_science
  en:
    term: "data science"
    def: >
      The combination of statistics, programming, and hard work used to extract
      knowledge from data.
  pt:
    term: "ciência de dados"
    def: >
      A combinação de estatística, programação e trabalho duro usados para extrair
      conhecimento a partir de dados.

- slug: data_scientist
  en:
    term: "data scientist"
    def: >
      Someone who uses programming skills to solve statistical problems.
  pt:
    term: "cientista de dados"
    def: >
      Alguém que usa habilidades de programação para resolver problemas estatísticos.

- slug: data_wrangling
  en:
    term: "data wrangling"
    def: >
      A colloquial name for small-scale [data engineering](#data_engineering).

- slug: decision_tree
  ref:
    - random_forests
  en:
    term: "decision tree"
    def: >
      A tree whose nodes are questions and whose branches eventually lead to a
      decision or classification.

- slug: decorator_pattern
  en:
    term: "Decorator pattern"
    def: >
      A [design pattern](#design_pattern) in which a function adds additional features
      to another function or a [class](#class) after its initial definition.
      Decorators are a feature of [Python](#python) and can be implemented in most
      other languages as well.

- slug: deep_learning
  en:
    term: "deep learning"
    def: >
      A family of [neural network](#neural_network) algorithms that use multiple
      layers to extract features at successively higher levels.

- slug: default_target
  en:
    term: "default target"
    def: >
      The [build target](#build_target) that is used when none is specified explicitly.

- slug: default_value
  en:
    term: "default value"
    def: >
      A value assigned to a function parameter when the caller does not specify a
      value. Default values are specified as part of the function's definition.

- slug: defensive_programming
  en:
    term: "defensive programming"
    def: >
      A set of programming practices that assumes mistakes will happen and either
      report or correct them, such as inserting [assertions](#assertion) to report
      situations that aren't ever supposed to occur.

- slug: degrees_of_freedom
  en:
    term: "degrees of freedom"
    def: >

- slug: delegate_pattern
  en:
    term: "Delegate pattern"
    def: >
      A [design pattern](#design_pattern) in which an object does most of the work to
      complete a task, but uses one of a set of other objects to complete some
      specific parts of the work. Delegation is often used instead of inheritance to
      customize objects' behavior.

- slug: dependency
  en:
    term: "dependency"
    def: >
      See [prerequisite](#prerequisite).

- slug: dependent_variable
  en:
    term: "dependent variable"
    def: >
      A variable whose value depends on the value of another variable, which is called
      the [independent variable](#independent_variable).
  pt:
    term: "variável dependente"
    def: >
      Uma variável cujo valor dependa do valor de outra variável, que é chamada de
      [variável independente](#independent_variable).

- slug: depth_first
  en:
    term: "depth first"
    def: >
      To go through a nested data structure such as a [tree](#tree) by going as far as
      possible down one path, then as far as possible down the next and so on, or to
      explore a problem by following one solution to its conclusion and then trying
      the next.

- slug: design_pattern
  ref:
    - iterator_pattern
    - singleton_pattern
    - template_method_pattern
    - visitor_pattern
  en:
    term: "design pattern"
    def: >
      A recurring pattern in software design that is specific enough to be worth
      naming, but not so specific that a single best implementation can be provided by
      a [library](#library). For example, [data frames](#data_frame) and database
      [tables](#table) are instances of the same pattern.

- slug: destructuring_assignment
  en:
    term: "destructuring assignment"
    def: >
      Unpacking values from data structures and assigning them to multiple variables
      in a single statement.

- slug: dictionary
  en:
    term: "dictionary"
    def: >
      A data structure that allows items to be looked up by value, sometimes called an
      [associative array](#associative_array). Dictionaries are often implemented
      using [hash tables](#hash_table).

- slug: dimension_reduction
  ref:
    - principal_component_analysis
  en:
    term: "dimension reduction"
    def: >
      Reducing the number of dimensions in a dataset, typically by finding the
      dimensions along which it varies most.

- slug: directory
  en:
    term: "directory"
    def: >

- slug: discrete_random_variable
  ref:
    - continuous_random_variable
  en:
    term: "discrete random variable"
    def: >
      A variable whose value can take on only one of a fixed set of values, such as
      true or false.

- slug: distro
  en:
    term: "distro"
    def: >
      See [software distribution](#software_distribution).

- slug: docstring
  en:
    term: "docstring"
    def: >
      Short for "documentation string", a string appearing at the start of a module,
      class, or function in [Python](#python) that automatically becomes that object's documentation.

- slug: documentation_generator
  en:
    term: "documentation generator"
    def: >
      A software tool that extracts specially-formatted comments or
      [dostrings](#docstring) from code and generates cross-referenced developer documentation.

- slug: doi
  ref:
    - orcid
  en:
    term: "Digital Object Identifier"
    acronym: "DOI"
    def: >
      A unique persistent identifier for a book, paper, report, software release, or
      other digital artefact.

- slug: dom
  en:
    term: "Document Object Model"
    acronym: DOM
    def: >
      A standard in-memory representation of [HTML](#html) and [XML](#xml). Each
      [element](#element) is stored as a [node](#node) in a [tree](#tree) with a set
      of named [attributes](#attribute); contained elements are [child
      nodes](#child_tree). Modern programming languages provide many libraries for
      searching and modifying the DOM.

- slug: dom_selector
  ref:
    - regular_expression
  en:
    term: "DOM selector"
    def: >
      A pattern that identifies [nodes](#node) in a [DOM](#dom) [tree](#tree). For
      example, `#alpha` matches nodes whose `id` [attribute](#attribute) is "alpha",
      while `.beta` matches nodes whose `class` [attribute](#attribute) is "beta".

- slug: domain_knowledge
  en:
    term: "domain knowledge"
    def: >
      Understanding of a specific problem domain, e.g., knowledge of transportation logistics.

- slug: double
  en:
    term: "double"
    def: >
      Short for "double-precision floating-point number", meaning a 64-bit numeric
      value with a fractional part and an exponent.

- slug: double_square_brackets
  ref:
    - single_square_brackets
  en:
    term: "double square brackets"
    def: >
      An index enclosed in `[[...]]`, used to return a single value of the underlying type.

- slug: down_vote
  ref:
    - up_vote
  en:
    term: "down-vote"
    def: >
      A vote against something.

- slug: dynamic_loading
  en:
    term: "dynamic loading"
    def: >
      To [import](#import) a [module](#module) into the memory of a program while it
      is already running. Most [interpreted languages](#interpreted_language) use
      dynamic loading, and provide tools so that programs can find and load modules
      dynamically to configure themselves

- slug: dynamic_lookup
  en:
    term: "dynamic lookup"
    def: >
      To find a function or a property of an [object](#object) by name while a program
      is running. For example, instead of getting a specific property of an object
      using `obj.name`, a program might use `obj[someVariable]`, where `someVariable`
      could hold `"name"` or some other property name.

- slug: dynamic_scoping
  en:
    term: "dynamic scoping"
    def: >
      To find the value of a [variable](#variable_program) by looking at what is on
      the [call stack](#call_stack) at the moment the lookup is done. Almost all
      programming languages use [lexical_scoping](#lexical_scoping) instead, since it
      is more predictable.

- slug: edge
  en:
    term: "edge"
    def: >
      A connection between two [nodes](#node) in a [graph](#graph). An edge may have
      data associated with it, such as a name or distance.

- slug: element
  ref:
    - empty_element
  en:
    term: "element"
    def: >
      A named component in an [HTML](#html) or [XML](#xml) document. Elements are
      usually written `<name>`...`</name>`, where "..." represents the content of the
      element. Elements often have [attributes](#attribute).

- slug: emacs
  en:
    term: "Emacs (editor)"
    def: >
      A text editor that is popular among Unix programmers.

- slug: empty_element
  en:
    term: "empty element"
    def: >
      An [element](#element) of an [HTML](#html) or [XML](#xml) document that has no
      [children](#child_tree). Empty elements can always be written as
      `<name></name>`, but may also be written using the shorthand notation `<name/>`
      (with a slash after the name inside the angle brackets).

- slug: empty_vector
  en:
    term: "empty vector"
    def: >
      A vector that contains no elements. Empty vectors have a type such as logical or
      character, and are *not* the same as [null](#null).
  fr:
    term: "vecteur vide"
    def: >
      Un vecteur qui ne contient aucun élément. Les vecteurs vides peuvent être de
      type logique ou caractère, et sont *differents* des vecteurs [null](#null).

- slug: environment
  en:
    term: "environment"
    def: >
      A structure that stores a set of variable names and the values they refer to.

- slug: error_handling
  en:
    term: "error handling"
    def: >
      What a program does to detect and correct for errors. Examples include printing
      a message and using a default configuration if the user-specified configuration
      can't be found.

- slug: error_test
  en:
    term: "error (in a test)"
    def: >
      Signalled when something goes wrong in a [unit test](#unit_test) itself rather
      than in the system being tested. In this case, we do not know anything about the
      correctness of the system.

- slug: escape_sequence
  en:
    term: "escape sequence"
    def: >
      A sequence of characters used to represent some other character that would
      otherwise have a special meaning. For example, the escape sequence `\"` is used
      to represent a double-quote character inside a double-quoted string.

- slug: evaluation
  en:
    term: "evaluation"
    def: >
      The process of taking an expression such as `1+2*3/4` and turning it into a
      single irreducible value.

- slug: exception
  en:
    term: "exception"
    def: >
      An object that stores information about an error or other unusual event in a
      program. One part of a program will create and [raise an
      exception](#raise_exception) to signal that something unexpected has happened;
      another part will [catch](#catch_exception) it.

- slug: exception_handler
  en:
    term: "exception handler"
    def: >
      A piece of code that deals with an [exception](#exception) after it is
      [caught](#catch_exception), e.g., by writing a [log message](#log_message) or
      retrying the operation that failed.

- slug: expected_result
  ref:
    - actual_result
  en:
    term: "expected result (of test)"
    def: >
      The value that a piece of software is suposed to produced when tested in a
      certain way, or the state in which it is supposed to leave the system.

- slug: exploratory_programming
  en:
    term: "exploratory programming"
    def: >
      A software development methodology in which requirements emerge or change as the
      software is being written, often in response to results from early runs.

- slug: export
  en:
    term: "export"
    def: >
      To make something visible outside a [module](#module) so that other parts of a
      program can [import](#import) it. In most languages a module must export things
      explicitly in order to manage [name collision](#name_collision).

- slug: fail_test
  ref:
    - pass_test
  en:
    term: "fail (a test)"
    def: >
      A test fails if the [actual result](#actual_result) does not match the [expected result](#expected_result).

- slug: "false"
  ref:
    - truthy
    - falsy
  en:
    term: "false"
    def: >
      The logical ([Boolean](#boolean)) state opposite of "[true](#true)". Used in
      logic and programming to represent [binary](#binary) state of something.

- slug: falsy
  ref:
    - truthy
  en:
    term: "falsy"
    def: >
      Evaluating to [false](#false) in a [Boolean](#boolean) context.

- slug: faq
  en:
    term: "Frequently Asked Questions"
    acronym: "FAQ"
    def: >
      A curated list of questions commonly asked about a subject, along with answers.

- slug: feature_branch
  ref:
    - master_branch
  en:
    term: "feature branch"
    def: >
      A branch within a Git repository containing commits dedicated to a specific
      feature, e.g., a bug fix or a new function. This branch can be merged into
      another branch.

- slug: feature_data
  en:
    term: "feature (in data)"
    def: >
      A variable or observable in a dataset.

- slug: feature_engineering
  en:
    term: "feature engineering"
    def: >
      The process of choosing the variables to be used as inputs to a [model](#model).
      Choosing good features often depends on [domain knowledge](#domain_knowledge).

- slug: feature_request
  en:
    term: "feature request"
    def: >
      A request to the maintainers or developers of a software program to add a
      specific functionality (a feature) to that program.

- slug: feature_software
  en:
    term: "feature (in software)"
    def: >
      Some aspect of software that was deliberately designed or built. A [bug](#bug)
      is an undesired feature.

- slug: field
  en:
    term: "field"
    def: >
      A component of a [record](#record) containing a single value. Every record in a
      [tibble](#tibble) or database [table](#table) has the same fields.
  fr:
    term: "champ"
    def: >
      Composant d'une [entrée](#record) contenant une seule valeur. Chaque entrée dans
      une [tibble](#tibble) ou [table](#table) de base de données contient les mêmes champs. 

- slug: filename_extension
  en:
    term: "filename extension"
    def: >
      The last part of a filename, usually following the '.' symbol. Filename
      extensions are commonly used to indicate the type of content in the file, though
      there is usually no guarantee that this is correct.

- slug: filename_stem
  en:
    term: "filename stem"
    def: >
      The part of the filename that doesn't include the [stem](#filename_stem). For
      example, the stem of `glossary.yml` is `glossary`.

- slug: filesystem
  en:
    term: "filesystem"
    def: >
      The part of the operating system that manages how files are stored and
      retrieved. Also used to refer to all of those files and directories or the
      specific way they are stored (as in "the Unix filesystem").

- slug: filter
  en:
    term: "filter"
    def: >
      As a verb, to choose a set of [records](#record) (i.e., rows of a table) based
      on the values they contain. As a noun, a command-line program that reads lines
      of text from files or [standard input](#stdin), performs some operation on them
      (such as filtering), and writes to a file or [stdout](#stdout).
  fr:
    term: "filtrer"
    def: >
      Le fait de sélectionner un ensemble d'[observations](#record) (example,
      certaines lignes d'une table) en se basant sur leurs valeurs.

- slug: fixture
  en:
    term: "fixture"
    def: >
      The thing on which a test is run, such as the parameters to the function being
      tested or the file being processed.

- slug: folder
  en:
    term: "folder"
    def: >
      Another term for a [directory](#directory).

- slug: for_loop
  ref:
    - while_loop
  en:
    term: "for loop"
    def: >
      A statement in a program that repeats one or more other statements (the [loop
      body](#loop_body)) once for each item in a sequence, such as each number in a
      range or each element of a list.

- slug: fork
  ref:
    - branch
  en:
    term: "fork"
    def: >
      A copy of one person's Git repository that lives in another person's GitHub
      account. Changes to the content of a fork can be submitted to the [upstream
      repository](#upstream_repository) via a [pull request](#pull_request).

- slug: full_identifier_git
  en:
    term: "full identifier (of a commit)"
    def: >
      A unique 160-bit identifier for a [commit](#commit) in a Git
      [repository](#repository), usually written as a 20-character
      [hexadecimal](#hexadecimal) character string.

- slug: full_join
  ref:
    - left_join
    - right_join
  en:
    term: "full join"
    def: >
      A [join](#join) that returns all rows and all columns from two tables A and B.
      Where the [keys](#key) of A and B match, values are combined; where they do not,
      missing values from either table are filled with [null](#null), [NA](#na), or
      some other [missing value](#missing_value).

- slug: fully_qualified_name
  en:
    term: "fully-qualified name"
    def: >
      An unambiguous name of the form `package::thing`.

- slug: functional_programming
  ref:
    - higher_order_function
    - oop
  en:
    term: "functional programming"
    def: >
      A style of programming in which data is transformed through successive
      application of functions, rather than by using control structures such as loops.

- slug: generator_function
  ref:
    - iterator_pattern
  en:
    term: "generator function"
    def: >
      A function whose state is automatically saved when it returns a value so that
      execution can be restarted. Generator functions are typically used to produce
      streams of values that can be processed by [for loops](#for_loop).

- slug: generic_function
  en:
    term: "generic function"
    def: >
      A collection of functions with similar purpose, each operating on a different
      class of data.
  fr:
    term: "fonction générique"
    def: >
      Une collection de fonctions ayant un objectif similaire, chacune opérant sur une
      classe de données différente.
  pt:
    term: "função genérica"
    def: >
      Um conjunto de funções com propósito similar, cada uma operando em uma classe
      diferente de dados.

- slug: geometric_mean
  en:
    term: "geometric mean"
    def: >

- slug: git
  en:
    term: "Git"
    def: >
      A version control tool to record and manage changes to a project.
  fr:
    term: "Git"
    def: >
      Un outil de gestion des versions qui permet d'enregistrer et de piloter les
      modifications effectuées au niveau d'un projet.
  pt:
    term: "Git"
    def: >
      Uma ferramenta de controle de versão para registrar e gerenciar mudanças em um projeto.

- slug: git_branch
  ref:
    - feature_branch
    - fork
    - master_branch
  en:
    term: "Git branch"
    def: >
      A snapshot of a version of a Git repository. Multiple branches can capture
      multiple versions of the same repository.
  fr:
    term: "Git branch"
    def: >
      Une photographie d'une version d'un dépôt Git. Plusieurs branches peuvent
      capturer plusieurs versions au niveau d'un même dépôt.
  pt:
    term: "Git branch"
    def: >
      Uma fotografia de uma versão de um repositório Git. Múltiplos branches podem
      capturar múltiplas versões de um mesmo repositório.

- slug: git_clone
  en:
    term: "Git clone"
    def: >
      Copies (and usually downloads) a Git [remote repository](#remote_repository)
      onto the local computer.
  fr:
    term: "Git clone"
    def: >
      Permet de copier (et générallement de télécharger) un [dépôt
      éloigné](#remote_repository) Git au niveau de l'ordinateur local.

- slug: git_conflict
  en:
    term: "Git conflict"
    def: >
      A situation in which incompatible or overlapping changes have been made on
      different branches that are now being [merged](#git_merge).

- slug: git_fork
  ref:
    - git_clone
  en:
    term: "Git fork"
    def: >
      To make a new copy of a Git [repository](#repository) on a server, or the copy
      that is made.

- slug: git_merge
  en:
    term: "Git merge"
    def: >
      Merging branches in Git incorporates development histories of two branches in
      one. If changes are made to similar parts of the branches on both branches a
      commit will occur and this must be resolved before the merge will be completed.

- slug: git_pull
  en:
    term: "Git pull"
    def: >
      Downloads and synchronizes changes between a [remote
      repository](#remote_repository) and a local [repository](#repository).
  fr:
    term: "Git pull"
    def: >
      Télécharge et synchronise des modifications entre le [dépôt
      éloigné](#remote_repository) et le [dépôt](#repository) local.

- slug: git_push
  en:
    term: "Git push"
    def: >
      Uploads and synchronizes changes between a local [repository](#repository) and a
      [remote repository](#remote_repository).
  fr:
    term: "Git push"
    def: >
      Charge et synchronise des modifications entre le [dépôt](#repository) local et
      le [dépôt éloigné](#remote_repository).

- slug: git_remote
  en:
    term: "Git remote"
    def: >
      A short name for a [remote repository](#remote_repository) (like a bookmark).

- slug: github
  en:
    term: "GitHub"
    def: >
      A cloud-based platform built around [Git](#git) that allows you to save versions
      of your project online and collaborate with other Git users.
  fr:
    term: "Github"
    def: >
      Une platefome dans le Cloud, construite autour de [Git](#git) qui permet de
      sauvegarder en ligne les versions d'un projet et de collaborer avec d'autres
      utilisateurs Git.
  pt:
    term: "GitHub"
    def: >
      Uma plataforma baseada em nuvem construída em torno do [Git](#git) que permite
      salvar versões do seu projeto online e colaborar com outras pessoas usuárias do Git.

- slug: global_environment
  en:
    term: "global environment"
    def: >
      The [environment](#environment) that holds top-level definitions in R, e.g.,
      those written directly in the interpreter.
  fr:
    term: "environnement global"
    def: >
      L'[environnement](#environment) qui contient des définitions de premier niveau
      dans R, example, celles écrites directement dans l'intérpreteur.

- slug: global_installation
  ref:
    - local_installation
  en:
    term: "global installation"
    def: >
      Installing a package in a location where it can be accessed by all users and projects.
  fr:
    term: "installation globale"
    def: >
      Le fait d'installer un package dans un emplacement où il peut être accessible
      par tous les utilisateurs ainsi que tous les projets.

- slug: global_variable
  ref:
    - local_variable
  en:
    term: "global variable"
    def: >
      A variable defined outside any particular function, which is therefore visible
      to all functions.
  es:
    term: "variable global"
    def: >
      Una variable definida fuera de alguna función en particular, por lo que es
      visible para todas las funciones.
  fr:
    term: "variable globale"
    def: >
      Une variable définie en dehors d'une fonction donnée, qui est par conséquent
      visible pour toutes les fonctions.

- slug: globbing
  en:
    term: "globbing"
    def: >
      To specify a set of filenames using a simplified form of [regular
      expressions](#regular_expression), such as `*.dat` to mean "all files whose
      names end in `.dat`". The name is derived from "global".

- slug: gnu
  ref:
    - gpl
  en:
    term: "GNU Operating System"
    acronym: "GNU"
    def: >
      "GNU" is an operating system that is free software. GNU is a recursive acronym
      for "GNU is Not Unix!". The GNU operating system consists of GNU packages as
      well as free software realeased by third parties.

- slug: gpl
  ref:
    - gnu
  en:
    term: "GNU Public License"
    acronym: "GPL"
    def: >
      A [license](#license) that allows people to re-use software as long as they
      distribute the source of their changes.

- slug: gradient_boosting
  en:
    term: "gradient boosting"
    def: >
      A [machine learning](#machine_learning) technique that produces an ensemble of
      weak prediction models (typically [decision trees](#decision_tree)) in a
      stepwise fashion.

- slug: gradient_descent
  ref:
    - backpropagation
  en:
    term: "gradient descent"
    def: >
      An optimization algorithm that repeatedly calculates the gradient at the current
      point takes a small step in that direction, and then recalculates the gradient.

- slug: graph
  ref:
    - tree
  en:
    term: "graph"
    def: >
      1. A plot or a chart that displays data, or 2. a data structure in which
      [nodes](#node) are connected to one another by [edges](#edge).

- slug: group
  en:
    term: "group"
    def: >
      To divide data into subsets according to some criteria while leaving records in
      a single structure.

- slug: gui
  en:
    term: "graphical user interface"
    acronym: "GUI"
    def: >
      A user interface that relies on windows, menus, pointers, and other graphical
      elements, as opposed to a [command-line interface](#cli) or voice-driven interface.
  pt:
    term: "interface gráfica de usuário"
    acronym: "GUI"
    def: >
      Uma interface de usuário cujo uso depende de janelas, menus, ponteiros e outros
      elementos gráficos, em oposição a uma [interface de linha de comando](#cli) ou
      interface comandada por voz.

- slug: handle_condition
  ref:
    - condition
    - exception
  en:
    term: "handle (condition)"
    def: >
      To accept responsibility for handling an error or other unexpected event. R
      prefers "handling a condition" to "catching an exception".

- slug: harmonic_mean
  en:
    term: "harmonic mean"
    def: >

- slug: hash_function
  en:
    term: "hash function"
    def: >
      A function that turns arbitrary data into a bit array of a fixed size. Hash
      functions are used to determine where data should be stored in a [hash table](#hash_table).

- slug: hash_table
  en:
    term: "hash table"
    def: >
      A data structure that calculates a pseudo-random key for each value and stores
      the value in that location. Hash tables enable fast lookup for arbitrary data at
      the cost of extra memory.

- slug: header_row
  ref:
    - csv
  en:
    term: "header row"
    def: >
      If present, the first row of a CSV file that defines column names (but
      tragically, not their data types or units).

- slug: heterogeneous
  ref:
    - homogeneous
  en:
    term: "heterogeneous"
    def: >
      Having mixed type. For example, an list can contain a mix of numbers, character
      strings, and values of other types.

- slug: hexadecimal
  en:
    term: "hexadecimal"
    def: >
      A base-16 number system. Hexadecimal values are usually written using the digits
      0-9 and the characters A-F in either upper or lower case. Hexadecimal is often
      used to represent [binary](#binary) values, since two hexadecimal digits exactly
      fit one byte.

- slug: higher_order_function
  en:
    term: "higher-order function"
    def: >
      A function that operates on other functions. For example, the higher-order
      function `map` executes a given function once on each value in an [list](#list).
      Higher-order functions are heavily used in [functional programming](#functional_programming).

- slug: hippocratic_license
  en:
    term: "Hippocratic License"
    def: >
      An ethical software [license](#license) that allows free use for any purpose
      that does not contravene the Universal Declaration of Human Rights.

- slug: histogram
  en:
    term: "histogram"
    def: >
      A graphical representation of the distribution of a set of numeric data, usually
      a vertical bar graph.

- slug: hitchhiker
  en:
    term: "hitchhiker"
    def: >
      Someone who is part of a project but doesn't actually do any work on it.

- slug: home_directory
  en:
    term: "home directory"
    def: >
      A directory that contains a user's files. Each user on a multi-user computer
      will have their own home directory; a personal computer will often only have one
      home directory.

- slug: homogeneous
  en:
    term: "homogeneous"
    def: >
      Having a single type. For example, a [vector](#vector) must be homogeneous: its
      values must all be numeric, logical, etc.

- slug: html
  ref:
    - xml
  en:
    term: "HyperText Markup Language"
    acronym: "HTML"
    def: >
      The standard [markup language](#markup_language) used for web pages. HTML is
      represented in memory using [DOM](#dom).

- slug: http
  en:
    term: "HyperText Transfer Protocol"
    acronym: "HTTP"
    def: >
      The standard [protocol](#protocol) for data transfer on the World-Wide Web. HTTP
      defines the format of [requests](#http_request) and [responses](#http_response),
      the meanings of standard error codes, and other features.

- slug: http_header
  en:
    term: "HTTP header"
    def: >
      A key-value pair at the top of an [HTTP](#http) [request](#http_request) or
      [response](#http_response) that carries additional information such as the
      user's preferred language or the length of the data being transferred.

- slug: http_request
  ref:
    - http_response
  en:
    term: "HTTP request"
    def: >
      A message sent from a [client](#client) to a [server](#server) using the
      [HTTP](#http) [protocol](#protocol) asking for data. A request usually asks for
      a web page, image, or other data.

- slug: http_response
  en:
    term: "HTTP response"
    def: >
      A reply sent from a [server](#server) to a [client](#client) using the
      [HTTP](#http) [protocol](#protocol) in response to a [request](#http_request).
      The response usually contains a web page, image, or data.

- slug: ide
  ref:
    - repl
  en:
    term: "Integrated Development Environment"
    acronym: IDE
    def: >
      An application that helps programmers develop software. IDEs typically have a
      built-in editor, a console to execute code immediately, and browsers for
      exploring data structures in memory and files on disk.
  es:
    term: "Entorno de Desarrollo Integrado"
    acronym: EDI
    def: >
      Una aplicación que ayuda a programadores a desarrollar software. Los EDI
      usualmente tiene un editor incorporado, una consola que ejecuta el código
      inmediatamente y navegadores para explorar estructuras de datos en la memoria y
      archivos en el disco.

- slug: import
  en:
    term: "import"
    def: >
      To bring things from a [module](#module) into a program for use. In most
      languages a program can only import things that the module explicitly [exports](#export).

- slug: impostor_syndrome
  en:
    term: "impostor syndrome"
    def: >
      The false belief that one's successes are a result of accident or fraud rather
      than ability.

- slug: in_place_operator
  en:
    term: "in-place operator"
    def: >
      An operator that updates one of its operands. For example, the expression `x +=
      2` uses the in-place operator `+=` to add 2 to the current value of `x` and
      assign the result back to `x`.

- slug: independent_variable
  en:
    term: "independent variable"
    def: >

- slug: inner_join
  en:
    term: "inner join"
    def: >
      A [join](#join) that returns combinations of rows from two tables A and B whose
      [keys](#key) match.

- slug: instance
  en:
    term: "instance"
    def: >

- slug: integration_test
  ref:
    - unit_test
  en:
    term: "integration test"
    def: >
      A test that checks whether the parts of a system work properly when put together.

- slug: interpeter
  en:
    term: "interpeter"
    def: >
      A program that runs other programs interactively.

- slug: interpreted_language
  en:
    term: "interpreted language"
    def: >
      A high-level language that is not executed directly by the computer, but instead
      is run by an [interpreter](#interpreter) that translates program instructions
      into machine commands on the fly.

- slug: interpreter
  en:
    term: "interpreter"
    def: >
      A program whose job it is to run programs written in a high-level [interpreted language](#interpreted_language).

- slug: invariant
  en:
    term: "invariant"
    def: >
      Something that is guaranteed to be true at some point in a program. Invariants
      are often expressed using [assertions](#assertion).

- slug: iso_date_format
  en:
    term: "ISO date format"
    def: >
      An international for formatting dates. While the full standard is complex, the
      most common form is `YYYY-MM-DD`, i.e., a four-digit year, a two-digit month,
      and a two-digit day separated by hyphens.

- slug: issue
  en:
    term: "issue"
    def: >
      A [bug report](#bug_report), feature request, or other to-do item associated
      with a project. Also called a [ticket](#ticket).

- slug: issue_label
  en:
    term: "label (an issue)"
    def: >
      A short textual tag associated with an [issue](#issue) to categorize it. Common
      labels include `bug` and `feature request`.

- slug: issue_tracking_system
  en:
    term: "issue tracking system"
    def: >
      Is similar to a [bug tracking system](#bug_tracker) in that it tracks "issues"
      made to a [repository](#repository), usually in the form of [feature
      requests](#feature_request), [bug reports](#bug_report), or some other todo item.

- slug: iterator_pattern
  ref:
    - visitor_pattern
  en:
    term: "Iterator pattern"
    def: >
      A [design pattern](#design_pattern) in which a temporary object or [generator
      function](#generator_function) produces each value from a collection in turn for
      processing. This pattern hides the differences between different kinds of data
      structures so that everything can be processed using loops.

- slug: join
  ref:
    - anti_join
    - cross_join
    - full_join
    - inner_join
    - left_join
    - right_join
    - self_join
  en:
    term: "join"
    def: >
      One of several operations that combine values from two [tables](#table).

- slug: json
  ref:
    - yaml
  en:
    term: "JavaScript Object Notation"
    acronym: "JSON"
    def: >
      A way to represent data by combining basic values like numbers and character
      strings in lists and name/value structures. The acronym stands for "JavaScript
      Object Notation"; unlike better-defined standards like [XML](#xml), it is
      unencumbered by a syntax for comments or ways to define a [schema](#schema).
  fr:
    term: "JavaScript Object Notation"
    acronym: "JSON"
    def: >
      Un façon de représenter des données textuelles ou numériques en combinant des
      ensembles de paires nom/valeurs et des listes de valeurs. L'acronyme signifie
      "JavaScript Object Notation", car il s'agit d'un format dérivé de la notation des
      objets du langage JavaScript. Contrairement à d'autres standards plus
      structurés comme [XML](#xml), JSON ne permet pas de définir un [schéma](#schema)
      de données, ni ne supporte l'ajout de commentaires.
       

- slug: k_means_clustering
  ref:
    - clustering
  en:
    term: "k-means clustering"
    def: >
      An [unsupervised_learning](#unsupervised_learning) algorithm that forms *k*
      groups by repeatedly calculating the [centroid](#centroid) of the current groups
      and then reallocating data points to the nearest centroid until the centroids no
      longer move.

- slug: k_nearest_neighbors
  en:
    term: "k-nearest neighbors"
    def: >
      A [classification](#classification) algorithm that classifies data points based
      on their similarity to nearby neighbors.

- slug: kebab_case
  ref:
    - camel_case
    - pothole_case
  en:
    term: "kebab case"
    def: >
      A naming convention in which the parts of a name are separated with dashes, as
      in `first-second-third`.

- slug: key
  en:
    term: "key"
    def: >
      A [field](#field) or combination of fields whose value(s) uniquely identify a
      [record](#record) within a [table](#table) or dataset. Keys are often used to
      select specific record and in [joins](#join).

- slug: keyword_arguments
  ref:
    - named_argument
    - variable_arguments
  en:
    term: "keyword arguments"
    def: >
      Extra arguments given to a function as key-value pairs.

- slug: latent_variable
  en:
    term: "latent variable"
    def: >
      A variable that is not observed directly but instead is inferred from the states
      or values of other variables.

- slug: latex
  en:
    term: "LaTeX"
    def: >
      The FORTRAN of scientific publishing.

- slug: lazy_evaluation
  en:
    term: "lazy evaluation"
    def: >
      Delaying evaluation of an expression until the value is actually needed (or at
      least until after the point where it is first encountered).

- slug: left_join
  ref:
    - full_join
    - right_join
  en:
    term: "left join"
    def: >
      A [join](#join) that combines data from two tables A and B. Where keys in table
      A match keys in table B, [fields](#field) are concatenated. Where a key in table
      A does *not* match a key in table B, columns from table B are filled with
      [null](#null), [NA](#na), or some other [missing value](#missing_value).

- slug: lexical_scoping
  en:
    term: "lexical scoping"
    def: >
      To look up the value associated with a name according to the textual structure
      of a program. Most programming languages use lexical scoping instead of [dynamic
      scoping](#dynamic_scoping) because the latter is less predictable.

- slug: library
  en:
    term: "library"
    def: >
      A reusable software package, also often called a [module](#module).
  pt:
    term: "biblioteca"
    def: >
      Um pacote de programas reutilizáveis, também frequentemente referido como um [módulo](#module).

- slug: license
  en:
    term: "license"
    def: >
      A legal document describing how something can be used and by whom.

- slug: lifecycle
  en:
    term: "lifecycle"
    def: >
      The steps that something is allowed or required to go through. The lifecycle of
      an [object](#object) runs from its [construction](#constructor) through the
      operations it can or must perform before it is destroyed; the lifecycle of an
      [issue](#issue) may be "created", "assigned", "in progress", "ready for review",
      and "completed".

- slug: lift
  en:
    term: "lift"
    def: >
      How well a model predicts or classifies things, measured as the ratio of the
      response in the segment identified to the response in the population as a whole.
      A lift of 1 means the model does no better than chance; higher lift means the
      model is doing better.

- slug: line_comment
  en:
    term: "line comment"
    def: >
      A [comment](#comment) in a program that spans part of a single line, as opposed
      to a [block comment](#block_comment) that may span multiple lines.
  pt:
    term: "comentário de linha"
    def: >
      Um [comentário](#comment) em um programa que abrange parte de uma única linha,
      em contraste a um [bloco de comentário](#block_comment) que pode abranger
      mútiplas linhas.

- slug: linear_regression
  ref:
    - logistic_regression
  en:
    term: "linear regression"
    def: >
      A method for finding the best straight-line fit between two datasets, typically
      by minimizing the squares of the distances between the points and a line.

- slug: linter
  en:
    term: "linter"
    def: >
      A program that checks for common problems in software, such as violations of
      indentation rules or variable naming conventions. The name comes from the first
      tool of its kind, called `lint`.

- slug: lisp
  en:
    term: "Lisp"
    def: >
      A family of programming languages that represent programs and data as nested
      lists. Many other programming languages have borrowed ideas from Lisp.

- slug: list
  en:
    term: "list"
    def: >
      A [vector](#vector) that can contain values of many different types.

- slug: list_comprehension
  en:
    term: "list comprehension"
    def: >
      In [Python](#python), an expression that creates a new list in place. For
      example, `[2*x for x in values]` creates a new list whose items are the doubles
      of those in `values`.

- slug: literate_programming
  ref:
    - r_markdown
  en:
    term: "literate programming"
    def: >
      A programming paradigm that mixes prose and code.

- slug: local_installation
  ref:
    - global_installation
  en:
    term: "local installation"
    def: >
      Placing a package inside a particular project so that it is only accessible
      within that project.

- slug: local_variable
  ref:
    - closure
    - global_variable
  en:
    term: "local variable"
    def: >
      A variable defined inside a function which is only visible within that function.
  es:
    term: "variable local"
    def: >
      Una variable definida dentro de una función, por lo que solo es visible dentro
      de ella.

- slug: log
  en:
    term: "log"
    def: >
      A record of a program's execution containing [messages](#log_message) written
      via a [logging framework](#logging_framework) for later inspection.

- slug: log_message
  en:
    term: "log message"
    def: >
      A single entry in a [log](#log) of a program's execution. Log messages are
      usually highly structured so that data (such as the time or the severity) can be
      recovered later.

- slug: logging_framework
  en:
    term: "logging framework"
    def: >
      A software library that managing internal reporting for programs.

- slug: logging_level
  en:
    term: "logging level"
    def: >
      A setting that controls how much information is generated by a [logging
      framework](#logging_framework). Typical logging levels include `DEBUG`,
      `WARNING`, and `ERROR`.

- slug: logical_indexing
  en:
    term: "logical indexing"
    def: >
      To index a vector or other structure with a vector of Booleans, keeping only the
      values that correspond to true values. Also referred to as [masking](#masking).

- slug: logistic_regression
  ref:
    - linear_regression
  en:
    term: "logistic regression"
    def: >
      A method for fitting a model to some data that uses logistic (S-shaped) curves
      instead of straight lines.

- slug: long_identifier_git
  en:
    term: "long identifier (of commit)"
    def: >
      See [full identifier](#full_identifier_git).

- slug: long_option
  en:
    term: "long option"
    def: >
      A full-word identifier for a [command line argument](#command_line_argument).
      While most common flags are a single letter preceded by a dash, such as `-v`,
      long options typically use two dashes and a readable name, such as `--verbose`.

- slug: loop_body
  en:
    term: "loop body"
    def: >
      The statement or statements executed by a loop.

- slug: machine_learning
  en:
    term: "machine learning"
    def: >
      The study or use of algorithms whose performance improves as they are given more
      data. Machine learning algorithms often use [training data](#training_data) to
      build a [model](#model). Their performance is then measured by how well they
      predict the properties of [test data](#test_data).

- slug: magic_number
  en:
    term: "magic number"
    def: >
      An unnamed numerical constant that appears in a program without explanation.

- slug: make
  en:
    term: "Make"
    def: >
      The original [build manager](#build_manager) for Unix, still in daily use after
      more than forty years.

- slug: makefile
  en:
    term: "Makefile"
    def: >
      A file containing commands for [Make](#make), often actually called `Makefile`.

- slug: markdown
  en:
    term: "Markdown"
    def: >
      A markup language with a simple syntax intended as a replacement for HTML.
      Markdown is often used for README files, and is the basis for [R markdown](r_markdown).

- slug: markov_chain
  ref:
    - bayesian_network
    - monte_carlo
  en:
    term: "Markov Chain"
    def: >
      Any [model](#model) describing a series of unfortunate events in which the
      probability of each event depends only on the current state, not on the path
      taken to reach that state.

- slug: markup_language
  ref:
    - latex
    - xml
  en:
    term: "markup language"
    def: >
      A set of rules for annotating text to define its meaning or how it should be
      displayed. The markup is usually not displayed, but instead controls how the
      underlying text is interpreted or shown. [Markdown](#markdown) and [HTML](#html)
      are widely-used markup languages for web pages.

- slug: marthas_rules
  en:
    term: "Martha's Rules"
    def: >
      A simple set of rules for making decisions in small groups.

- slug: masking
  en:
    term: "masking"
    def: >

- slug: master_branch
  ref:
    - feature_branch
  en:
    term: "master branch"
    def: >
      A dedicated, permanent, central branch which should contain a "ready product".
      As a new feature is developed on a separate branch to avoid breaking the main
      code, it can be merged into the master branch.

- slug: maximum_likelihood_estimation
  en:
    term: "maximum likelihood estimation"
    def: >
      To choose the parameters for a [probability
      distribution](#probability_distribution) in order to maximize the likelihood of
      obtaining observed data.

- slug: mean
  ref:
    - median
    - mode
  en:
    term: "mean"
    def: >
      The average value of a dataset, more properly known as the [arithmetic
      mean](#arithmetic_mean) to distinguish it from the [geometric](#geometric_mean)
      and [harmonic](#harmonic_mean) means.

- slug: mean_absolute_error
  ref:
    - mean_squared_error
    - root_mean_squared_error
  en:
    term: "mean absolute error"
    def: >
      The average error of all predicted values compared with actual values.

- slug: mean_squared_error
  ref:
    - root_mean_squared_error
  en:
    term: "mean squared error"
    def: >
      The average of the squares of all the errors of all predicted values compared
      with actual values. Squaring makes larger errors count for more, making this a
      more popular measure than [mean absolute error](#mean_absolute_error).

- slug: median
  ref:
    - mode
  en:
    term: "median"
    def: >
      A value separating the upper and lower halves of a sorted dataset. The median
      often gives a better idea of what is typical of the dataset than the
      [mean](#mean), which can be influenced by a small number of extreme outliers.

- slug: merge_git
  en:
    term: "merge (Git)"
    def: >
      See [Git merge](#git_merge)

- slug: method
  en:
    term: "method"
    def: >
      An implementation of a [generic function](#generic_function) that handles
      objects of a specific class.

- slug: milestone
  en:
    term: "milestone"
    def: >
      A target that a project is trying to meet, often represented as a set of
      [issues](#issue) that all have to be resolved by a certain time.

- slug: mime_type
  en:
    term: "MIME type"
    def: >
      A standard way to identify the contents of files on the internet. The term is an
      acronym of "multi-purpose Internet mail extension", and MIME types are often
      identified by [filename extensions](#filename_extension), such as `.png` for
      PNG-formatted images.

- slug: missing_value
  en:
    term: "missing value"
    def: >
      A special value such as [null](#null) or [NA](#na) used to indicate the absence
      of data. Missing values can signal that data was not collected or that the data
      didn't exist in the first place (e.g., the middle name of someone who doesn't
      have one).

- slug: mit_license
  en:
    term: "MIT License"
    def: >
      A [license](#license) that allows people to re-use software with no restrictions.

- slug: mock_object
  en:
    term: "mock object"
    def: >
      A simplified replacement for part of a program whose behavior is easy to control
      and predict. Mock objects are used in [unit tests](#unit_test) to simulate
      databases, web services, and other complex systems.

- slug: mode
  ref:
    - mean
    - median
  en:
    term: "mode"
    def: >
      The value that occurs most frequently in a dataset.

- slug: model
  en:
    term: "model"
    def: >
      A specification of the mathematical relationship between different variables.

- slug: module
  en:
    term: "module"
    def: >
      A reusable software package, also often called a [library](#library).

- slug: monte_carlo
  ref:
    - markov_chain
  en:
    term: "Monte Carlo method"
    def: >
      Any method or algorithm that relies on artificially-injected randomness.

- slug: moving_average
  en:
    term: "moving average"
    def: >
      The [mean](#mean) of each set of several several consecutive values from [time
      series](#time_series) data.

- slug: multi_threaded
  en:
    term: "multi-threaded"
    def: >
      Capable of performing several operations simultaneously. Multi-threaded programs
      are usually more efficient than [single-threaded](#single_threaded) ones, but
      also harder to understand and debug.

- slug: mutation
  en:
    term: "mutation"
    def: >
      Changing data in place, such as modifying an element of an array or adding a
      record to a database.

- slug: n_gram
  en:
    term: "n-gram"
    def: >
      A sequence of $N$ items, typically words in natural language. For example, a
      trigram is a sequence of three words. N-grams are often used as input in
      [computational linguistics](#computational_linguistics).

- slug: na
  ref:
    - "null"
  en:
    term: "NA"
    def: >
      A special value used to represent data that is not available.
  ar:
    term: "لاشيء"
    def: >
      هو رمز مميز يٌمثِل حرفاً بلا قيمة أو قيمة مفقودة أي انه يرمز إلى عدم وجود أي
      قيمة على الإطلاق

- slug: naive_bayes_classifier
  en:
    term: "naive Bayes classifier"
    def: >
      Any [classification](#classification) algorithm based on [Bayes'
      Theorem](#bayes_theorem) that assumes every [feature](#feature_data) being
      classified is independent of every other feature.

- slug: name_collision
  ref:
    - call_stack
    - fully_qualified_name
  en:
    term: "name collision"
    def: >
      The ambiguity that arises when two or more things in a program that have the
      same name are active at the same time. Most languages use
      [namespaces](#namespace) to prevent such collisions.

- slug: named_argument
  ref:
    - keyword_arguments
    - variable_arguments
  en:
    term: "named argument"
    def: >
      A function parameter that is given a value by explicitly naming it in a function call.

- slug: namespace
  ref:
    - name_collision
  en:
    term: "namespace"
    def: >
      A collection of names in a program that exists in isolation from other
      namespaces. Each function, [object](#object), [class](#class), or
      [module](#module) in a program typically has its own namespace so that
      references to "X" in one part of a program don't accidentally refer to something
      called "X" in another part of the program.

- slug: nano_editor
  en:
    term: "Nano (editor)"
    def: >
      A very simple text editor found on most Unix systems.

- slug: negative_selection
  en:
    term: "negative selection"
    def: >
      To specify the elements of a vector or other data structure that aren't desired
      by negating their indices.

- slug: neural_network
  ref:
    - deep_learning
    - backpropagation
    - perceptron
  en:
    term: "neural network"
    def: >
      One of a large family of algorithms for identifying patterns in data by
      mimicking the way neurons interact. A neural network consists of one or more
      layers of nodes, each of which is connected to nodes in the preceding and
      subsequent layer. If enough of a node's inputs are active, that node activates
      as well.

- slug: nlp
  en:
    term: "natural language processing"
    acronym: NLP
    def: >
      See [computational linguistics](#computational_linguistics).

- slug: node
  en:
    term: "node"
    def: >
      An element of a [graph](#graph) that is connected to other nodes by
      [edges](#edge). Nodes typically have data associated with them, such as names or weights.

- slug: non_blocking_execution
  en:
    term: "non-blocking execution"
    def: >
      To allow a program to continue running while an operation is in progress. For
      example, many systems support non-blocking execution for file I/O so that the
      program can continue doing work while it waits for data to be read from or
      written to the [filesystem](#filesystem) (which is typically much slower than
      the CPU).

- slug: normal_distribution
  en:
    term: "normal distribution"
    def: >
      A continuous random distribution with a symmetric bell-curve shape. As datasets
      get larger, some of their most important statistical properties can be modeled
      using a normal distribution.

- slug: nosql_database
  ref:
    - relational_database
  en:
    term: "NoSQL database"
    def: >
      Any database that doesn't use the relational model. The awkward name comes from
      the fact that such databases don't use [SQL](#sql) as a query language.

- slug: "null"
  en:
    term: "null"
    def: >
      A special value used to represent a missing object. Null is not the same as NA,
      and neither is the same as an [empty vector](#empty_vector).

- slug: null_hypothesis
  ref:
    - p_value
  en:
    term: "null hypothesis"
    def: >
      The claim that any patterns seen in data are entirely due to chance. Other
      claims (e.g., "X causes Y") must be much more likely than the null hypothesis in
      order to be substantiated.
  pt:
    term: "hipótese nula"
    def: >
      A afirmação de que quaisquer padrões observados nos dados foram gerados
      inteiramente ao acaso. Outras afirmações (por exemplo, "X causa Y") devem ser
      mais prováveis de acontecer do que a hipótese nula para que possam ser sustentadas.

- slug: nullary_expression
  ref:
    - binary_expression
    - ternary_expression
    - unary_expression
  en:
    term: "nullary expression"
    def: >
      An "expression" with no arguments, such as the value 3.

- slug: object
  en:
    term: "object"
    def: >
      In [object-oriented programming](#oop), a structure that contains the data for a
      specific instance of a [class](#class). The operations the object is capable of
      are defined by the class's [methods](#method).

- slug: objective_function
  ref:
    - gradient_descent
  en:
    term: "objective function"
    def: >
      A function of one or more variables used to measure or compare the goodness of
      different solutions in an optimization problem.

- slug: observation
  en:
    term: "observation"
    def: >

- slug: off_by_one_error
  en:
    term: "off-by-one error"
    def: >
      A common error in programming in which the program refers to element `i` of a
      structure when it should refer to element `i-1` or `i+1`, or processes `N`
      elements when it should process `N-1` or `N+1`.

- slug: oop
  en:
    term: "object-oriented programming"
    acronym: "OOP"
    def: >
      A style of programming in which functions and data are bound together in objects
      that only interact with each other through well-defined interfaces.

- slug: open_license
  en:
    term: "open license"
    def: >
      A [license](#license) that permits general re-use, such as the [MIT
      License](#mit_license) or [GPL](#gpl) for software and [CC-BY](#cc_by) or
      [CC-0](#cc_0) for data, prose, or other creative outputs.

- slug: open_science
  en:
    term: "open science"
    def: >
      A generic term for making scientific software, data, and publications generally available.

- slug: operating_system
  en:
    term: "operating system"
    def: >
      A program that provides a standard interface to whatever hardware it is running
      on. Theoretically, any program that only interacts with the operating system
      should run on any computer that operating system runs on.

- slug: optional_parameter
  en:
    term: "optional_parameter"
    def: >
      A [parameter](#parameter) that does not have to be given a value when a function
      is called. Most programming languages require programmers to define [default
      values](#default_value) for optional parameters or assign them a special value automatically.

- slug: orcid
  en:
    term: "ORCID"
    def: >
      An Open Researcher and Contributor ID that uniquely and persistently identifies
      an author of scholarly works. ORCIDs are for people what [DOIs](#doi) are for documents.

- slug: orthogonality
  en:
    term: "orthogonality"
    def: >
      The ability to use various features of software in any combination. Orthogonal
      systems tend to be easier to understand, since features can be combined without
      worrying about unexpected interactions.

- slug: outlier
  ref:
    - overfitting
  en:
    term: "outlier"
    def: >
      Extreme values that might be measurement or recording errors, or might actually
      be rare events. Outliers are sometimes ignored when doing statistics, or handled
      or visualized separately.

- slug: overfitting
  ref:
    - outlier
  en:
    term: "overfitting"
    def: >
      Fitting a [model](#model) so closely to one dataset that it does not generalize
      to others.

- slug: p_value
  en:
    term: "p value"
    def: >
      The probability of obtaining a result at least as strong as the one observed if
      the [null_hypothesis](#null_hypothesis) is true (i.e., if variation is purely
      due to chance). The lower the p-value, the more likely it is that something
      other than chance is having an effect.

- slug: package
  en:
    term: "package"
    def: >
      A collection of code, data, and documentation that can be distributed and
      re-used. Also referred to in some languages as a [library](#library) or [module](#module).

- slug: package_manager
  en:
    term: "package manager"
    def: >
      A program that does its best to keep track of the bits and bobs of software
      installed on a computer and their dependencies on one another.

- slug: pager
  en:
    term: "pager"
    def: >
      A program that displays a few lines of text at a time.

- slug: parameter
  en:
    term: "parameter"
    def: >
      A variable whose value is passed into a function when the function is called.
      Some writers distinguish parameters (the variables) from [arguments](#argument)
      (the values passed in), but others use the terms in the opposite sense. It's all
      very confusing.

- slug: parent_class
  en:
    term: "parent class"
    def: >
      In [object-oriented programming](#oop), the class from which another class
      (called the [child class](#child_class)) is derived.

- slug: parent_directory
  ref:
    - subdirectory
  en:
    term: "parent directory"
    def: >
      The directory that contains another directory of interest. Going from a
      directory to its parent, then its parent, and so on eventually leads to the
      [root directory](#root_directory) of the [filesystem](#filesystem).

- slug: parent_tree
  en:
    term: "parent (in a tree)"
    def: >
      A [node](#node) in a [tree](#node) that is above another node (call a
      [child](#child_tree)). Every node in a tree except the [root node](#root_tree)
      has a single parent.

- slug: parse
  en:
    term: "parse"
    def: >
      To translate the text of a program or web page into a data structure in memory
      that the program can then manipulate.

- slug: pass_test
  ref:
    - fail_test
  en:
    term: "pass (a test)"
    def: >
      A test passes if the [actual result](#actual_result) matches the [expected result](#expected_result).

- slug: patch
  en:
    term: "patch"
    def: >
      A single file containin a set of changes to a set of files, separated by markers
      that indicate where each individual change should be applied.

- slug: path
  ref:
    - absolute_path
    - relative_path
  en:
    term: "path (in filesystem)"
    def: >
      A string that specifies a location in a [filesystem](#filesystem). In Unix, the
      directories in a path are joined using `/`.

- slug: pattern_rule
  en:
    term: "pattern rule"
    def: >
      A generic [build rule](#build_rule) that describes how to update any file whose
      name matches a pattern. Pattern rules often use [automatic
      variables](#automatic_variable) to represent the actual filenames.

- slug: peanuts
  en:
    term: "Peanuts"
    def: >
      An American comic strip by Charles M. Schulz which has inspired the names of R versions.

- slug: perceptron
  en:
    term: "perceptron"
    def: >
      The simplest kind of [neural network])(#neural_network), which approximates a
      single neuron with N binary inputs by computing a weighted sum of its inputs and
      firing if that value is zero or greater.

- slug: permalink
  en:
    term: "permalink"
    def: >
      Short for "permanent link", a URL that is intended to last forever.

- slug: phony_target
  en:
    term: "phony target"
    def: >
      A [build target](#build_target) that doesn't correspond to an actual file. Phony
      targets are often used to store commonly-used commands in a [Makefile](#makefile).

- slug: pipe_operator
  en:
    term: "pipe operator"
    def: >
      The `%>%` used to make the output of one function the input of the next.

- slug: pipe_shell
  en:
    term: "pipe (in the Unix shell)"
    def: >
      The `|` used to make the output of one command the input of the next.

- slug: pivot_table
  en:
    term: "pivot table"
    def: >
      A technique for summarizing tabular data in which each cell represents the sum,
      average, or other function of the subset of the original data identified by the
      cell's row and column heading.

- slug: plus_one
  en:
    term: "+1"
    def: >
      A vote in favor of something.
  fr:
    term: "+1"
    def: >
      Un vote en faveur de quelque chose.
  es:
    term: "+1"
    def: >
      Un voto a favor de alguna cosa.

- slug: poisson_distribution
  en:
    term: "Poisson distribution"
    def: >
      A [discrete random distribution](#discrete_random_variable) that expresses the
      probability of $N$ events occurring in a fixed time interval if the events occur
      at a constant rate, independent of the time since the last event.

- slug: positional_argument
  en:
    term: "positional argument"
    def: >
      An argument to a function that gets its value according to its place in the
      function's definition, as opposed to a [named argument](#named_argument) that is
      explicitly matched by name.

- slug: posterior_distribution
  en:
    term: "posterior distribution"
    def: >

- slug: pothole_case
  ref:
    - camel_case
    - kebab_case
  en:
    term: "pothole case"
    def: >
      A naming style that separates the parts of a name with underscores, as in `first_second_third`.

- slug: prerequisite
  ref:
    - dependency
  en:
    term: "prerequisite"
    def: >
      Something that a [build target](#build_target) depends on.

- slug: principal_component_analysis
  ref:
    - dimension_reduction
  en:
    term: "principal component analysis"
    acronym: "PCA"
    def: >
      An algorithm that find the axis along which data varies most, then the axis that
      accounts for the largest part of the remaining variation, and so on.

- slug: prior_distribution
  en:
    term: "prior distribution"
    def: >
      The [probability distribution](#probability_distribution) that is assumed as a
      starting point when using [Bayes' Theorem](bayes_theorem) and used to construct
      a more accurate [posterior_distribution](#posterior_distribution).

- slug: prng
  ref:
    - seed
  en:
    term: "pseudo-random number generator"
    acronym: "PRNG"
    def: >
      A function that can generate [pseudo-random numbers](#pseudo_random_number).

- slug: probability_distribution
  en:
    term: "probability distribution"
    def: >
      A mathematical description of all possible outcomes of a random event and the
      probability of each occurring.

- slug: procedural_programming
  en:
    term: "procedural programming"
    def: >
      A style of programming in which functions operate on data that is passed into
      them. The term is used in contrast to [object-oriented programming](#oop).

- slug: process
  en:
    term: "process"
    def: >
      An [operating system](#operating_system)'s representation of a running program.
      A process typically has some memory, the identify of the user who is running it,
      and a set of connections to open files.

- slug: product_manager
  en:
    term: "product manager"
    def: >
      The person responsible for defining what features a product should have.

- slug: production_code
  en:
    term: "production code"
    def: >
      Software that is delivered to an end user. The term is used to distinguish such
      code from test code, deployment infrastructure, and everything else that
      programmers write along the way.

- slug: project_manager
  en:
    term: "project manager"
    def: >
      The person responsible for ensuring that a project moves forward.

- slug: prompt
  ref:
    - continuation_prompt
  en:
    term: "prompt"
    def: >
      The text printed by a [REPL](#repl) or [shell](#shell) that indicates it is
      ready to accept another command. The default prompt in the Unix shell is usually
      `$`, while in [Python](#python) it is `>>>`.

- slug: protocol
  en:
    term: "protocol"
    def: >
      Any standard specifying how two pieces of software interact. A network protocol
      such as [HTTP](#http) defines the messages that [clients](#client) and
      [servers](#server) exchange on the World-Wide Web; [object-oriented](#oop)
      programs often define protocols for interactions between [objects](#object) of
      different [classes](#class).

- slug: provenance
  en:
    term: "provenance"
    def: >
      A record of where data originally came from and what was done to process it.

- slug: pseudo_random_number
  en:
    term: "pseudo-random number"
    def: >
      A value generated in a repeatable way that resemble the true randomness of the
      universe well enough to fool merely mortal observers.

- slug: psf
  en:
    term: "Python Software Foundation"
    acronym: "PSF"
    def: >
      A non-profit organization that oversees and promotes the development and use of [Python](#python).

- slug: pull_indexing
  ref:
    - push_indexing
  en:
    term: "pull indexing"
    def: >
      Vectorized indexing in which the value at location `i` in the index vector
      specifies which element of the source vector is being pulled into that location
      in the result vector, i.e., `result[i] = source[index[i]]`.

- slug: pull_request
  ref:
    - fork
  en:
    term: "pull request"
    def: >
      The request to merge a new feature or correction created on a user's fork of a
      [Git](#git) repository into the [upstream repository](#upstream_repository). The
      developer will be notified of the change, review it, make or suggest changes,
      and potentially merge it.

- slug: push_indexing
  ref:
    - pull_indexing
  en:
    term: "push indexing"
    def: >
      Vectorized indexing in which the value at location `i` in the index vector
      specifies an element of the result vector that gets the corresponding element of
      the source vector, i.e., `result[index[i]] = source[i]`. Push indexing can
      easily produce gaps and collisions.

- slug: python
  en:
    term: "Python"
    def: >
      A popular interpreted open-source programming language that relies on
      indentation to define control structure.

- slug: quantile
  en:
    term: "quantile"
    def: >
      If a set of sorted values are divided into groups of each size, each group is
      called a quantile. For example, if there are five groups, each is called a
      *quintile*; the bottom quintile contains the lowest 20% of the values, while the
      top quintile contains the highest 20%.

- slug: query_string
  en:
    term: "query string"
    def: >
      The portion of a [URL](#url) after the quesiton mark `?` that specifies extra
      parameters for the [HTTP request](#http_request) as name-value pairs.

- slug: quosure
  en:
    term: "quosure"
    def: >
      A data structure containing an unevaluated expression and its environment.

- slug: quoting_function
  en:
    term: "quoting function"
    def: >
      A function that is passed expressions rather than the values of those expressions.

- slug: r_consortium
  en:
    term: "R Consortium"
    def: >
      A group that supports the worldwide community of users, maintainers and
      developers of [R](#r_language). Its members include leading institutions and
      companies dedicated to the use, development and growth of R.

- slug: r_foundation
  en:
    term: "R Foundation"
    def: >
      A non-profit founded by the R development core team providing support for R. It
      is a member of the [R Consortium](#r_consortium).

- slug: r_hub
  en:
    term: "R Hub"
    def: >
      A free platform available to check a `R` package on several different platforms
      in preparation for the CRAN submission process.

- slug: r_language
  en:
    term: "R (programming language)"
    def: >
      A popular open source programming language used primarily for data science.

- slug: r_markdown
  en:
    term: "R Markdown"
    def: >
      A dialect of [Markdown](#markdown) that allows authors to mix prose and code
      (usually written in R) in a single document. Cf. [literate programming](#literate_programming).
  es:
    term: "R Markdown"
    def: >
      Un dialecto de [Markdown](#markdown) que permite a sus autores mezclar prosa y
      código (usualmente escrito en R) en un mismo documento. Cf. [literate programming](#literate_programming).

- slug: raise_exception
  ref:
    - throw_exception
  en:
    term: "raise (an exception)"
    def: >
      To signal that something unexpected or unusual has happened in a program by
      creating an [exception](#exception) and handing it to the error-handling system,
      which then tries to find a point in the program that will
      [catch](#catch_exception) it.

- slug: random_forests
  en:
    term: "random forests"
    def: >
      A [classification](#classification) algorithm An algorithm used for regression
      or classification that uses [decision trees](#decision_tree). Each tree votes
      for a classification, and the algorithm chooses the classification having the
      most votes over all the trees in the forest.

- slug: raster_image
  en:
    term: "raster image"
    def: >
      An image stored as a matrix of pixels.

- slug: reactive_programming
  en:
    term: "reactive programming"
    def: >
      A style of programming in which actions are triggered by external events.

- slug: reactive_variable
  en:
    term: "reactive variable"
    def: >
      A variable whose value is automatically updated when some other value or values
      change. Reactive variables are used extensively in [Shiny](#shiny).

- slug: record
  en:
    term: "record"
    def: >
      A group of related values that are stored together. A record may be represented
      as a [tuple](#tuple) or as a row in a [table](#table); in the latter case, every
      record in the table has the same [fields](#field).
  fr:
    term: "entrée"
    def: >
      Un groupe de valeurs liées qui sont enregistrées ensemble. Une entrée peut être
      représentée comme un [tuple](#tuple) ou une ligne dans une [table](#table); dans
      ce dernier cas, chaque entrée dans la table comporte les même [champs](#field).
      
- slug: recursion
  en:
    term: "recursion"
    def: >
      Calling a function from within a call to that function, or defining a term using
      a simpler version of the same term.
  fr:
    term: "récursion"
    def: >
      Faire appel à une fonction au sein de cette même fonction, ou définir un terme
      en utilisant une version simplifiée du même terme.
      
- slug: recycle
  en:
    term: "recycle"
    def: >
      To re-use values from a shorter vector in order to generate a sequence of the
      same length as a longer one.
  es:
    term: "reciclar"
    def: >
      Reutilizar valores de un vector más corto con el fin de generar una secuencia
      del mismo largo que el vector más largo.

- slug: redirection
  en:
    term: "redirection"
    def: >
      To send a request for a web page or web service to a different page or service.

- slug: refactoring
  en:
    term: "refactoring"
    def: >
      Reorganizing software without changing its behavior.

- slug: regression_testing
  en:
    term: "regression testing"
    def: >
      Testing software to ensure that things which used to work haven't been broken.

- slug: regular_expression
  en:
    term: "regular expression"
    def: >
      A pattern for matching text, written as text itself. Regular expressions are
      sometimes called "regexp", "regex", or "RE", and are as powerful as they are cryptic.
  es:
    term: "expresión regular"
    def: >
      Un patrón para buscar coincidencias en texto, que están a su vez escritas como
      texto. Las expresiones regulares a veces son llamadas "regexp", "regex" o "RE",
      y son tan poderosas como crípticas.

- slug: reinforcement_learning
  ref:
    - supervised_learning
    - unsupervised_learning
  en:
    term: "reinforcement learning"
    def: >
      Any [machine learning](#machine_learning) algorithm which is not given specific
      goals to meeting, but instead is given feedback on whether or not it is making progress.

- slug: relational_database
  ref:
    - sql
    - table
  en:
    term: "relational database"
    def: >
      A database that organizes information into tables, each of which has a fixed set
      of named fields (shown as columns) and a variable number of records (shown as rows).
  es:
    term: "base de datos relacional"
    def: >
      Una base de datos que organiza la información en tablas, cada una de las cuales
      tiene un set fijo de campos con nombre (que se muestran como columnas) y un
      número variable de registros (que se muestran como filas).

- slug: relative_error
  en:
    term: "relative error"
    def: >
      The absolute value of the difference between the actual and correct value
      divided by the desired value. For example, if the actual value is 9 and the
      correct value is 10, the relative error is 0.1. Relative error is usually more
      useful than [absolute error](#absolute_error).

- slug: relative_path
  ref:
    - absolute_path
  en:
    term: "relative path"
    def: >
      A path whose destination is interpreted relative to some other location, such as
      the [current working directory](#current_working_directory). A relative path is
      the equivalent of giving directions using terms like "straight" and "left".
  pt:
    term: "caminho relativo"
    def: >
      Um caminho cujo destino é interpretado de maneira relativa a outro local, como o
      [diretório de trabalho](#current_working_directory). Um caminho relativo é o
      equivalente a indicar um destino com termos como "siga em frente" e "vire a esquerda".

- slug: relative_row_number
  en:
    term: "relative row number"
    def: >
      The index of a row in a displayed portion of a table, which may or may not be
      the same as the [absolute row number](#absolute_row_number) within the table.

- slug: remote_login
  en:
    term: "remote login"
    def: >
      Starting an interactive session on one computer from another computer, e.g., by
      using [SSH](#ssh).

- slug: remote_repository
  en:
    term: "remote repository"
    def: >
      A [repository](#repository) located on another computer. Tools such as Git are
      designed to synchronize changes between local and remote repositories in order
      to share work.

- slug: repl
  ref:
    - ide
  en:
    term: "read-eval-print loop"
    acronym: "REPL"
    def: >
      An interactive program that reads a command typed in by a user, executes it,
      prints the result, and then waits patiently for the next command. REPLs are
      often used to explore new ideas or for debugging.

- slug: repository
  ref:
    - git
    - github
  en:
    term: "repository"
    def: >
      A place where a [version control system](#version_control_system) stores the
      files that make up a project and the metadata that describes their history.
  es:
    term: "repositorio"
    def: >
      Lugar en el que un [sistema de control de versión](#version_control_system)
      guarda los archivos que conforman un proyecto y los metadatos que describen su historia.
  pt:
    term: "repositório"
    def: >
      Um local onde um [sistema de controle de versão](#version_control_system)
      armazena os arquivos que compõem um projeto e os metadados que descrevem sua história.

- slug: reprex
  en:
    term: "reprex"
    def: >
      A reproducible example. When asking questions about coding problems online or
      filing issues on GitHub, you should always include a reprex so others can
      reproduce your problem and help. The
      [reprex](https://github.com/tidyverse/reprex) package can help!

- slug: reproducible_example
  en:
    term: "reproducible example"
    def: >
      See [reprex](#reprex).

- slug: reproducible_research
  en:
    term: "reproducible research"
    def: >
      The practice of escribing and documenting research results in such a way that
      another researcher or person can re-run the analysis code on the exact data to
      obtain the same result.
  pt:
    term: "pesquisa reprodutível"
    def: >
      A prática de escrever e documentar resultados de pesquisa de forma que outras
      pessoas pesquisadoras possam executar novamente o código de análise com os
      mesmos dados para obter os mesmos resultados.

- slug: restructured_text
  ref:
    - markdown
  en:
    term: "reStructured Text"
    acronym: "reST"
    def: >
      A plaintext markup format used primarily in [Python](#python) documentation.

- slug: revision
  en:
    term: "revision"
    def: >
      See [commit](#commit).

- slug: right_join
  ref:
    - full_join
    - left_join
  en:
    term: "right join"
    def: >
      A [join](#join) that combines data from two tables A and B. Where keys in table
      A match keys in table B, [fields](#field) are concatenated. Where a key in table
      A does *not* match a key in table B, columns from table A are filled with
      [null](#null), [NA](#na), or some other [missing value](#missing_value).

- slug: root_directory
  en:
    term: "root directory"
    def: >
      The directory that contains everything else, directly or indirectly. The root
      directory is written `/` (a bare forward slash).

- slug: root_mean_squared_error
  ref:
    - mean_absolute_error
  en:
    term: "root mean squared error"
    acronym: RMSE
    def: >
      The square root of the [mean squared error](#mean_squared_error). Like the
      [standard deviation](#standard_deviation), it is in the same units as the
      original data.

- slug: root_tree
  en:
    term: "root (in a tree)"
    def: >
      The node in a tree of which all other nodes are direct or indirect
      [children](#child_tree), or equivalently the only node in the tree that has no [parent](#parent_tree).

- slug: rotating_file
  en:
    term: "rotating file"
    def: >
      A set of files used to store recent information. For example, there might be one
      file with results for each day of the week, so that results from last Tuesday
      are overwritten this Tuesday.

- slug: rse
  en:
    term: "research software engineer"
    acronym: "RSE"
    def: >
      Someone whose primary responsibility is to build the specialized software that
      other researchers depend on.

- slug: s3
  en:
    term: "S3"
    def: >
      A framework for object-oriented programming in R.

- slug: s4
  en:
    term: "S4"
    def: >
      A framework for object-oriented programming in R.

- slug: s_language
  en:
    term: "S"
    def: >
      A language originally developed in Bell Labs for data analysis, statistical
      modeling, and graphics. [R](#r_language) is a dialect of S.
  es:
    term: "S"
    def: >
      Un lenguaje para análisis de datos, modelado estadístico y gráficos desarrollado
      originalmente en los Laboratorios Bell. [R](#r_language) es un dialecto de S.

- slug: sandbox
  en:
    term: "sandbox"
    def: >
      A testing environment that is separate from the production system, or an
      environment that is only allowed to perform a restricted set of operations for
      security reasons.

- slug: scalar
  en:
    term: "scalar"
    def: >
      A single value of a particular type, such as 1 or "a". Scalars don't really
      exist in R; values that appear to be scalars are actually vectors of unit length.
  es:
    term: "escalar"
    def: >
      Un único valor de un tipo particular, como 1 o "a". Los escalares realmente no
      existen en R; los valores que parecen ser escalares son en realidad vectores de
      largo uno.

- slug: schema
  en:
    term: "schema"
    def: >
      A specification of the format of a dataset, including the name, format, and
      content of each [table](#table).
  fr:
    term: "schéma"
    def: >
      Spécification du format d'un ensemble de données qui inclut le nom, format
      et contenu de chaque [table](#table).

- slug: scope
  en:
    term: "scope"
    def: >
      The portion of a program within which a definition can be seen and used. Cf.
      [closure](#closure), [global variable](#global_variable), and [local variable](#local_variable).

- slug: script
  en:
    term: "script"
    def: >
      Originally, a program written in a language too usable for "real" programmers to
      take seriously; the term is now synonymous with program.

- slug: search_path
  en:
    term: "search path"
    def: >
      The list of directories that a program searches to find something. For example,
      the Unix [shell](#shell) uses the search path stored in the `PATH` variable when
      trying to find a program given its name.

- slug: seed
  en:
    term: "seed"
    def: >
      A value used to initialize a [pseudo-random number generator](#prng).

- slug: select
  en:
    term: "select"
    def: >
      To choose entire columns from a table by name or location.

- slug: self_join
  en:
    term: "self join"
    def: >
      A [join](#join) that combines a table with itself.

- slug: semantic_versioning
  en:
    term: "semantic versioning"
    def: >
      A standard for identifying software releases. In the version identifier
      `major.minor.patch`, `major` changes when a new version of software is
      incompatible with old versions, `minor` changes when new features are added to
      an existing version, and `patch` changes when small bugs are fixed.

- slug: sense_vote
  ref:
    - marthas_rules
  en:
    term: "sense vote"
    def: >
      A preliminary vote used to determine whether further discussion is needed in a meeting.

- slug: server
  en:
    term: "server"
    def: >
      Typically, a program such as a database manager or web server that provides data
      to a [client](#client) upon request.

- slug: shebang
  en:
    term: "shebang"
    def: >
      In Unix, a character sequence such as `#!python` in the first line of a runnable
      file that tells the [shell](#shell) what program to use to run that file.

- slug: shell
  en:
    term: "shell"
    def: >
      A [command-line interface](#cli) that allows a user to interact with the
      operating system, such as Bash (for Unix) or PowerShell (for Windows).

- slug: shell_script
  en:
    term: "shell script"
    def: >
      A set of commands for the [shell](#shell) stored in a file so that they can be
      re-executed. A shell script is effectively a program.

- slug: shell_variable
  en:
    term: "shell variable"
    def: >
      A variable set and used in the [Unix shell](#shell). Commonly-used shell
      variables include `HOME` (the user's home directory) and `PATH` (their [search path](#search_path)).

- slug: shiny
  en:
    term: "Shiny"
    def: >

- slug: short_circuit_test
  en:
    term: "short circuit test"
    def: >
      A logical test that only evaluates as many arguments as it needs to. For
      example, if `A` is false, then most languages never evaluate `B` in the
      expression `A and B`.

- slug: short_identifier_git
  en:
    term: "short identifier (of commit)"
    def: >
      The first few characters of a [full identifier](#full_identifier_git). Short
      identifiers are easy for people to type and say aloud, and are usually unique
      within a repository's recent history.

- slug: short_option
  ref:
    - long_option
  en:
    term: "short option"
    def: >
      A single-letter identifier for a [command line
      argument](#command_line_argument). Most common flags are a single letter
      preceded by a dash, such as `-v`

- slug: side_effect
  en:
    term: "side effect"
    def: >
      A change made by a function while it runs that is visible after the function
      finishes, such as modifying a [global variable](#global_variable) or writing to
      a file. Side effects make programs harder for people to understand, since the
      effects are not necessarily clear where the function is called.

- slug: signal
  en:
    term: "signal (a condition)"
    def: >
      A way of indicating that something has gone wrong in a program, or that some
      other unexpected event has occurred. R prefers "signalling a condition" to
      "raising an exception".

- slug: single_square_brackets
  ref:
    - double_square_brackets
  en:
    term: "single square brackets"
    def: >
      An index enclosed in `[...]`, used to select a structure from another structure.

- slug: single_threaded
  en:
    term: "single-threaded"
    def: >
      A model of program execution in which only one thing can happen at a time.
      Single-threaded execution is easier for people to understand but less efficient
      than [multi-threaded](#multi_threaded) execution.

- slug: singleton
  ref:
    - singleton_pattern
  en:
    term: "singleton"
    def: >
      A set with only one element, or a [class](#class) with only one [instance](#instance).

- slug: singleton_pattern
  en:
    term: "Singleton pattern"
    def: >
      A [design pattern](#design_pattern) that creates a [singleton](#singleton)
      object to manage some resource or service, such as a database or
      [cache](#cache). In [object-oriented programming](#oop), the pattern is usually
      implemented by hiding the [constructor](#constructor) of the class in some way
      so that it can only be called once.

- slug: slug
  en:
    term: "slug"
    def: >
      An abbreviated portion of a page's URL that uniquely identifies it. In the
      example `https://www.mysite.com/category/post-name`, the slug is `post-name`.

- slug: snake_case
  en:
    term: "snake case"
    def: >
      See [pothole case](#pothole_case).

- slug: software_distribution
  ref:
    - distro
  en:
    term: "software distribution"
    def: >
      A set of programs that are built, tested, and distributed as a collection so
      that they can run together.

- slug: source_distribution
  en:
    term: "source distribution"
    def: >
      A [software distribution](#software_distribution) that includes the source code,
      typically so that programs can be recompiled on the target computer when they
      are installed.

- slug: sprint
  en:
    term: "sprint"
    def: >
      A short, intense period of work on a project.

- slug: sql
  en:
    term: "SQL"
    def: >
      The language used for writing queries for a [relational
      database](#relational_database). The term was originally an acronym for
      Structured Query Language.
  es:
    term: "SQL"
    def: >
      Lenguaje utilizado para escribir consultas para una [base de datos
      relacional](#relational_database). El término era originalmente un acrónimo del
      inglés Structured Query Language (Lenguage Estructurado de Consulta).

- slug: ssh
  en:
    term: "Secure Shell"
    acronym: "SSH"
    def: >
      A program that allows secure access to remote computers.

- slug: ssh_key
  en:
    term: "SSH key"
    def: >
      A string of random bits stored in a file that is used to identify a user for
      [SSH](#ssh). Each SSH key has separate public and private parts; the public part
      can safely be shared, but if the private part becomes known, the key is compromised.

- slug: stack_frame
  en:
    term: "stack frame"
    def: >
      A section of the [call stack](#call_stack) that records details of a single call
      to a specific function.

- slug: stack_overflow
  en:
    term: "Stack Overflow"
    def: >
      A question-and-answer site popular among programmers.

- slug: standard_deviation
  ref:
    - 68_95_997_rule
  en:
    term: "standard deviation"
    def: >
      How widely values in a dataset differ from the [mean](#mean). It is calculated
      as the square root of the [variance](#variance).

- slug: standard_normal_distribution
  en:
    term: "standard normal distribution"
    def: >
      A [normal distribution](#normal_distribution) with a [mean](#mean) of 0 and a
      [standard deviation](#standard_deviation) of 1. Values from normal distributions
      with other parameters can easily be rescaled to be on a standard normal distribution.

- slug: stderr
  ref:
    - stdin
    - stdout
  en:
    term: "standard error"
    def: >
      A predefined communication channel for a [process](#process), typically used for
      error messages.

- slug: stdin
  ref:
    - stderr
    - stdout
  en:
    term: "standard input"
    def: >
      A predefined communication channel for a [process](#process), typically used to
      read input from the keyboard or from the previous process in a [pipe](#pipe_shell).

- slug: stdout
  ref:
    - stderr
    - stdin
  en:
    term: "standard output"
    def: >
      A predefined communication channel for a [process](#process), typically used to
      send output to the screen or to the next process in a [pipe](#pipe_shell).

- slug: stratified_sampling
  en:
    term: "stratified sampling"
    def: >
      Selecting values by dividing the overall population into homogeneous groups and
      then taking a random sample from each group.

- slug: stream
  en:
    term: "stream"
    def: >
      A sequential flow of data, such as the bits arriving across a network connection
      or the bytes read from a file.

- slug: string
  en:
    term: "string"
    def: >
      A block of text in a program. The term is short for "character string".
  es:
    term: "secuencia de caracteres"
    def: >
      Bloque de texto en un programa.

- slug: string_interpolation
  en:
    term: "string interpolation"
    def: >
      The process of inserting text corresponding to specified values into a string,
      usually to make output human-readable.

- slug: students_t_distribution
  en:
    term: "student's t-distribution"
    def: >
      See [t-distribution](#t_distribution).

- slug: subcommand
  en:
    term: "subcommand"
    def: >
      A command that is part of a larger family of commands. For example, `git commit`
      is a subcommand of Git.

- slug: subdirectory
  ref:
    - parent_directory
  en:
    term: "subdirectory"
    def: >
      A directory that is below another directory.

- slug: supervised_learning
  ref:
    - unsupervised_learning
    - reinforcement_learning
  en:
    term: "supervised learning"
    def: >
      A [machine learning](#machine_learning) algorithm in which a system is taught to
      classify values given [training data](#training_data) containing
      previously-classified values.

- slug: svm
  en:
    term: "support vector machine"
    acronym: SVM
    def: >
      A [supervised learning](#supervised_learning) algorithm that seeks to divide
      points in a dataset so that the empty space between the two sets is as wide as possible.

- slug: synchronous
  ref:
    - asynchronous
  en:
    term: "synchronous"
    def: >
      To happen at the same time. In programming, synchronous operations are ones that
      have to run simultaneously or complete at the same time.

- slug: systematic_error
  en:
    term: "systematic error"
    def: >
      See [bias](#bias).

- slug: t_distribution
  ref:
    - students_t_distribution
  en:
    term: "t-distribution"
    def: >
      A variation on the [normal distribution](#normal_distribution) that is adjusted
      to account for estimating [variance](#variance) from the sample instead of
      knowing it in advance.

- slug: tab_completion
  en:
    term: "tab completion"
    def: >
      A technique implemented by most [REPLs](#repl), [shells](#shell), and
      programming editors that completes a command, variable name, filename, or other
      text when the tab key is pressed.

- slug: table
  en:
    term: "table"
    def: >
      A set of records in a [relational database](#relational_database) or
      observations in a [data frame](#data_frame). Tables are usually displayed as
      rows (each of which represents one [record](#record) or
      [observation](#observation)) and columns (each of which represents a
      [field](#field) or [variable](#variable_data)).
  fr:
    term: "table"
    def: >
      Une série d'entrées dans une [base de données relationnelle](#relational_database)
      ou d'observations dans une [trame de données](#data_frame). Une table est
      généralement représentée sous la forme de lignes (où chacune représente une
      [entrée](#record) ou [observation](#observation)) et colonnes (où chacune 
      représente un [champ](#field) ou une [variable](#variable_data)).

- slug: tag
  en:
    term: "tag (in version control)"
    def: >
      A readable label attached to a specific [commit](#commit) so that it can easily
      be referred to later.

- slug: tdd
  en:
    term: "test-driven development"
    acronym: "TDD"
    def: >
      A programming practice in which tests are written before a new feature is added
      or a bug is fixed in order to clarify the goal.

- slug: template_method_pattern
  en:
    term: "Template Method pattern"
    def: >
      A [design pattern](#design_pattern) in which a [parent class](#parent_class)
      defines an overall sequence of operations by calling [abstract
      methods](#abstract_method) that [child classes](#child_class) must then
      implement. Each child class then behaves in the same general way, but implements
      the steps in different ways.

- slug: ternary_expression
  ref:
    - binary_expression
    - nullary_expression
    - unary_expression
  en:
    term: "ternary expression"
    def: >
      An expression that has three parts. [Conditional
      expressions](#conditional_expression) are the only ternary expressions in most languages.

- slug: test_data
  en:
    term: "test data"
    def: >

- slug: test_runner
  en:
    term: "test runner"
    def: >
      A program that finds and runs software tests and reports their results.

- slug: three_vs
  en:
    term: "three Vs"
    def: >
      The volume, velocity, and variety that distinguish [big data](#big_data).

- slug: throw_exception
  en:
    term: "throw (exception)"
    def: >
      Another term for [raising](#raise_exception) an exception.

- slug: tibble
  en:
    term: "tibble"
    def: >
      A modern replacement for R's data frame, which stores tabular data in columns
      and rows, defined and used in the [tidyverse](#tidyverse).
  fr:
    term: "tibble"
    def: >
      Une alternative moderne du "data frame" en R permettant de matérialiser des
      données tabulaires en colonnes et en lignes, le "tibble" a été défini et est
      utilisé dans le [tidyverse](#tidyverse).
  es:
    term: "tibble"
    def: >
      Un remplazo moderno para los data frames de R que guarda datos tabulares en
      columnas y filas, definido y usado en el [tidyverse](#tidyverse).

- slug: ticket
  en:
    term: "ticket"
    def: >
      See [issue](#issue).

- slug: ticketing_system
  en:
    term: "ticketing system"
    def: >
      See [issue tracking system](#issue_tracking_system).

- slug: tidy_data
  ref:
    - table
  en:
    term: "tidy data"
    def: >
      Tabular data that satisfies [three
      conditions](https://vita.had.co.nz/papers/tidy-data.pdf) that facilitate initial
      cleaning, and later exploration and analysis: (1) each variable forms a column,
      (2) each observation forms a row, and (3) each type of observation unit forms a table.
  es:
    term: "datos ordenados"
    def: >
      Datos tabulares que satisfacen [tres
      condiciones](https://vita.had.co.nz/papers/tidy-data.pdf) que facilitan su
      limpieza inicial y su posterior exploración y análisis: (1) cada variable
      conforma una columna, (2) cada observación conforma una fila y (3) cada tipo de
      unidad de observación conforma una tabla.

- slug: tidymodels
  en:
    term: "Tidymodels"
    def: >
      A collection of R packages for modeling and statistical analysis designed with a
      [shared philosophy](https://tidymodels.github.io/model-implementation-principles/index.html).
  fr:
    term: "Tidymodels"
    def: >
      Une collection de packages R pour la modélisation et l'analyse statistique
      élaborés en prenant en considération une [philosophie partagée](https://tidymodels.github.io/model-implementation-principles/index.html)

- slug: tidyverse
  en:
    term: "Tidyverse"
    def: >
      A collection of R packages for operating on tabular data in consistent ways.
  fr:
    term: "Tidyverse"
    def: >
      Une collection de packages R permettant le traitement des données tabulaire
      d'une manière cohérente.
  es:
    term: "Tidyverse"
    def: >
      Una colección de paquetes de R para operar de maneras consistentes con datos tabulares.
  pt:
    term: "Tidyverse"
    def: >
      Uma coleção de pacotes de R para trabalhar de forma consistente com dados tabulares.

- slug: time_series
  ref:
    - moving_average
  en:
    term: "time series"
    def: >
      A set of measurements taken at different times, which may or may not be regular intervals.

- slug: timestamp
  en:
    term: "timestamp"
    def: >
      A digital identifier showing the time at which something was created or
      accessed. Timestamps should use [ISO date format](#iso_date_format) for portability.

- slug: tolerance
  en:
    term: "tolerance"
    def: >
      How closely the [actual result](#actual_result) of a test must agree with the
      [expected result](#expected_result) in order for the test to pass. Tolerances
      are usually expressed in terms of [relative error](#relative_error).

- slug: training_data
  en:
    term: "training data"
    def: >

- slug: transitive_dependency
  en:
    term: "transitive dependency"
    def: >
      If A depends on B and B depends on C, C is a transitive dependency of A.

- slug: tree
  en:
    term: "tree"
    def: >
      A [graph](#graph) in which every node except the [root](#root_tree) has exactly
      one [parent](#parent_tree).

- slug: triage
  en:
    term: "triage"
    def: >
      To go through the [issues](#issue) associated with a project and decide which
      are currently priorities. Triage is one of the key responsibilities of a
      [project manager](#project_manager).

- slug: "true"
  ref:
    - truthy
    - falsy
  en:
    term: "true"
    def: >
      The logical ([Boolean](#boolean)) state opposite of "[false](#false)". Used in
      logic and programming to represent [binary](#binary) state of something.

- slug: truthy
  ref:
    - falsy
  en:
    term: "truthy"
    def: >
      Evaluating to true in a [Boolean](#boolean) context.

- slug: tuple
  en:
    term: "tuple"
    def: >
      A value that has multiple parts, such as the three color components of a
      red-green-blue color specification.

- slug: two_hard_problems
  en:
    term: "two hard problems in computer science"
    def: >
      Refers to a quote by Phil Karlton: "There are only two hard problems in computer
      science: cache invalidation and naming things." Many variations add a third
      problem (most often "[off-by-one errors](#off_by_one_error)").

- slug: type_coercion
  en:
    term: "type coercion"
    def: >
      To convert data from one type to another, e.g., from the integer `4` to the
      equivalent floating point number `4.0`.

- slug: unary_expression
  ref:
    - binary_expression
    - nullary_expression
    - ternary_expression
  en:
    term: "unary expression"
    def: >
      An expression with one argument, such as `log 5`.

- slug: unicode
  en:
    term: "Unicode"
    def: >
      A standard that defines numeric codes for many thousands of characters and
      symbols. Unicode does not define how those numbers are stored; that is done by
      standards like [UTF-8](#utf_8).

- slug: unit_test
  ref:
    - integration_test
  en:
    term: "unit test"
    def: >
      A test that exercises one function or feature of a piece of software and
      produces [pass](#pass_test), [fail](#fail_test), or [error](#error_test).

- slug: unsupervised_learning
  ref:
    - supervised_learning
    - reinforcement_learning
  en:
    term: "unsupervised learning"
    def: >
      Algorithms that [cluster](#clustering) data without knowing in advance what the
      groups will be.

- slug: up_vote
  ref:
    - down_vote
  en:
    term: "up-vote"
    def: >
      A vote in favor of something.

- slug: update_operator
  en:
    term: "update operator"
    def: >
      See [in-place operator](#in_place_operator).

- slug: upstream_repository
  en:
    term: "upstream repository"
    def: >
      The [remote repository](#remote_repository) that this repository was derived
      from. Programmers typically save changes in their own repository and then submit
      a [pull request](#pull_request) to the upstream repository where changes from
      other programmers are also collected.

- slug: url
  en:
    term: "Uniform Resource Locator"
    acronym: "URL"
    def: >
      A unique address on the World-Wide Web. URLs originally identified web pages,
      but may also represent datasets or database queries, particularly if they
      include a [query string](#query_string).

- slug: utf_8
  en:
    term: "UTF-8"
    def: >
      A way to store the numeric codes representing Unicode characters in memory that
      is [backward-compatible](#backward_compatible) with the older [ASCII](#ascii) standard.

- slug: variable_arguments
  ref:
    - keyword_arguments
    - named_argument
  en:
    term: "variable arguments"
    def: >
      In a function, the ability to take any number of arguments. R uses `...` to
      capture the "extra" arguments.
  fr:
    term: "arguments d'une variable"
    def: >
      La possibilité d'intégrer n'importe quel nombre d'arguments dans une fonction. R
      utilise `...` afin de capturer les arguments "additionnels".

- slug: variable_data
  en:
    term: "variable (data)"
    def: >

- slug: variable_program
  ref:
    - constant
  en:
    term: "variable (program)"
    def: >
      A name in a program that has some data associated with it. A variable's value
      can be changed after definition.
  es:
    term: "variable (programa)"
    def: >
      Un nombre en un programa que tiene algunos datos asociados. El valor de una
      variable se puede cambiar después de su definición.
  fr:
    term: "variable (programme)"
    def: >
      Un nom associé à des données au niveau d'un programme. La valeur d'une variable
      peut être modifiée après l'avoir définie.
  ar:
    term: "المتغير"
    def: >
      المُتغير هو موقع يخزن البيانات المؤقتة داخل البرنامج ويمكن تعديله وتخزينه وعرضه
      عند الحاجة

- slug: variance
  en:
    term: "variance"
    def: >
      How widely values in a dataset differ from the [mean](#mean). It is calculated
      as the average of the squared differences between the values and the mean. The
      [standard deviation](#standard_deviation) is often used instead, since it has
      the same units as the data while the variance is expressed in units squared.

- slug: vector
  en:
    term: "vector"
    def: >
      A sequence of values, usually of [homogeneous](#homogeneous) type. Vectors are
      the fundamental data structure in R; a [scalar](#scalar) is just a vector with
      exactly one element.
  es:
    term: "vector"
    def: >
      Una secuencia de valores, normalmente de tipo [homogéneo](#homogéneo). Los
      vectores son la estructura de datos fundamental en R; un [escalar](#escalar) es
      solo un vector con exactamente un elemento.

- slug: vectorize
  en:
    term: "vectorize"
    def: >
      To write code so that operations are performed on entire vectors, rather than
      element-by-element within loops.
  es:
    term: "vectorizar"
    def: >
      Escribir código de modo que las operaciones se ejecuten en vectores completos,
      más que elemento por elemento dentro de un bucle.

- slug: version_control_system
  ref:
    - git
  en:
    term: "version control system"
    def: >
      A system for managing changes made to software during its development.
  es:
    term: "sistema de control de versión"
    def: >
      Un sistema para manejar los cambios hechos durante el desarollo de software.
  fr:
    term: "système de gestion des versions"
    def: >
      Un système qui permet de gérer les modifications effectuées sur un programme
      durant son développement.
  pt:
    term: "sistema de controle de versão"
    def: >
      Um sistema para gerenciar as mudanças feitas em um software durante o seu desenvolvimento.

- slug: vignette
  en:
    term: "vignette"
    def: >
      A long-form guide used to provide details of a package beyond the README.md or
      function documentation.

- slug: vim
  en:
    term: "Vim (editor)"
    def: >
      The default text editor on Unix. "How do I exit the Vim editor?" is one of the
      most popular questions on [Stack Overflow](#stack_overflow).

- slug: virtual_environment
  en:
    term: "virtual environment"
    def: >
      In [Python](#python), the `virtualenv` package allows you to create virtual,
      disposable, [Python](#python) software environments containing only the packages
      and versions of packages you want to use for a particular project or task, and
      to install new packages into the environment without affecting other virtual
      environments or the system-wide default environment.

- slug: virtual_machine
  en:
    term: "virtual machine"
    def: >
      A program that pretends to be a computer. This may seem a bit redundant, but VMs
      are quick to create and start up, and changes made inside the virtual machine
      are contained within that VM so we can install new packages or run a completely
      different operating system without affecting the underlying computer.
  es:
    term: "máquina virtual"
    def: >
      Un programa que pretende ser una computadora. Aunque puede parecer redundante,
      las máquinas virtuales (MV) se crean y se inician rápidamente, y los cambios
      hechos dentro de la máquina virtual quedan contenidos dentro de esa VM, esto
      permite que podamos instalar nuevos paquetes o ejecutar un sistema operativo
      diferente sin afectar la computadora subyacente.

- slug: visitor_pattern
  ref:
    - iterator_pattern
  en:
    term: "Visitor pattern"
    def: >
      A [design pattern](#design_pattern) in which the operation to be done is taken
      to each element of a data structure in turn. It is usually implemented by having
      a generator "visitor" that knows how to reach the structure's elements, and
      which is given a function or method to call for each in turn that carries out
      the specific operation.

- slug: walk_tree
  en:
    term: "walk (a tree)"
    def: >
      To visit each [node](#node) in a [tree](#tree) in some order, typically
      [depth-first](#depth_first) or [breadth-first](#breadth_first).

- slug: while_loop
  ref:
    - for_loop
  en:
    term: "while loop"
    def: >
      A statement in a program that repeats one or more other statements (the [loop
      body](#loop_body)) as long as a condition is true.

- slug: whitespace
  en:
    term: "whitespace"
    def: >
      The space, newline, carriage return, and horizontal and vertical tab characters
      that take up space but don't create a visible mark. The name comes from their
      appearance on a printed page in the era of typewriters.

- slug: wildcard
  en:
    term: "wildcard"
    def: >
      A character expression that can match text, such as the `*` in `*.csv` (which
      matches any filename whose name ends with `.csv`).

- slug: xml
  en:
    term: "XML"
    def: >
      A set of rules for defining [HTML](#html)-like tags and using them to format
      documents (typically data). XML was popular in the early 2000s, but its
      complexity led many programmers to adopt [JSON](#json) instead.
  es:
    term: "XML"
    def: >
      Un conjunto de reglas para definir etiquetas similares a [HTML](#html) y usarlas
      para darle formato a documentos (normalmente datos). XML alcanzó popularidad a
      principios de la década de 2000, pero su complejidad llevó a muchos
      programadores a adoptar [JSON](#json) en su lugar.
  fr:
    term: "XML"
    def: >
      Un format de représentation de données qui définit des balises similaires à celles
      utilisées en [HTML](#html). XML était populaire au début des années 2000 mais sa
      complexité a conduit de nombreux dévelopeurs à utiliser [JSON](#json) à la place.

- slug: yaml
  en:
    term: "YAML"
    def: >
      Short for "YAML Ain't Markup Language", a way to represent nested data using
      indentation rather than the parentheses and commas of [JSON](#json). YAML is
      often used in configuration files and to define parameters for various flavors
      of [Markdown](#markdown) documents.
<<<<<<< HEAD
      
=======
  fr:
    term: "YAML"
    def: >
      Acronyme récursif de "YAML Ain't Markup Language" ("YAML n'est pas un langage de
      balisage"), YAML est un format de représentation de données hiérarchiques qui
      utilise des indentations au lieu de signes typographiques, comme les parenthèses
      et virgules en [JSON](#json). YAML est souvent utilisé dans les fichiers de
      configuration et pour définir les paramètres de documents [Markdown](#markdown).
>>>>>>> e88a9f46
<|MERGE_RESOLUTION|>--- conflicted
+++ resolved
@@ -567,12 +567,8 @@
     term: "التعبير المنطقي"
     def: >
         التعبير المنطقي عبارة عن تعبير يُستخدم لإنشاء جمل إما
-<<<<<<< HEAD
-        <bdi><b>(true or false)</b></bdi> تحمل القيمة صح أو القية خطأ
-=======
         تحمل القيمة صح أو القيمة خطأ
         (true or false)
->>>>>>> e88a9f46
         تُتستخدم التعبيرات المنطقية مع العبارات الشرطية في محركات البحث والخوارزميات
         وتُسمى التعبيرات المنطقية أيضا تعبيرات المقارنة والتعبيرات الشرطية والتعبيرات العلائقية
 - slug: branch
@@ -4878,9 +4874,6 @@
       indentation rather than the parentheses and commas of [JSON](#json). YAML is
       often used in configuration files and to define parameters for various flavors
       of [Markdown](#markdown) documents.
-<<<<<<< HEAD
-      
-=======
   fr:
     term: "YAML"
     def: >
@@ -4888,5 +4881,4 @@
       balisage"), YAML est un format de représentation de données hiérarchiques qui
       utilise des indentations au lieu de signes typographiques, comme les parenthèses
       et virgules en [JSON](#json). YAML est souvent utilisé dans les fichiers de
-      configuration et pour définir les paramètres de documents [Markdown](#markdown).
->>>>>>> e88a9f46
+      configuration et pour définir les paramètres de documents [Markdown](#markdown).