--- conflicted
+++ resolved
@@ -11,16 +11,10 @@
     term: "68-95-99.7 reël"
     def: >
       Beskryf die beginsel dat 68% van alle waardes binne een
-<<<<<<< HEAD
-      [standaardafwyking] van die gemiddelde val, 95% val binne twee en 99.7%
-      val binne drie standaardafwykings. Omgekeerd, in die meeste gevalle
-      val 0.3% van die waardes meer as drie standaardafwykings bo of onder
-=======
       [standaardafwyking](#standard_deviation) van die [gemiddelde](#mean) val, 
       95% val binne twee en 99.7%
       val binne drie standaardafwykings. Omgekeerd, in die meeste gevalle 
       val 0.3% van die waardes meer as drie standaardafwykings bo of onder 
->>>>>>> dee3659c
       die gemiddelde.
 
 - slug: abandonware
@@ -46,15 +40,9 @@
   af:
     term: "absolute fout"
     def: >
-<<<<<<< HEAD
-      Die absolute fout is die absolute waarde van die verskil tussen die waargenome-
-      en die korrekte waarde. Die absolute fout is gewoonlik van minder waarde as
-      die relatiewe fout.
-=======
       Die absolute fout is die absolute waarde van die verskil tussen die waargenome- 
       en die korrekte waarde. Die absolute fout is gewoonlik van minder waarde as 
       die [relatiewe](#relative_error) fout.
->>>>>>> dee3659c
 
 - slug: absolute_path
   ref:
@@ -68,11 +56,7 @@
   af:
     term: "absolute roete"
     def: >
-<<<<<<< HEAD
-      'n Roete wat dieselfde posisie in die lêerstelsel aandui ongeag die
-=======
       'n Roete wat dieselfde posisie in die [lêerstelsel](#filesystem) aandui ongeag die 
->>>>>>> dee3659c
       posisie vanwaar dit geëvalueer word. Die absolute roete is die ekwivalent
       van lengtegraad en breedtegraad in geografie.
   fr:
