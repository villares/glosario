--- conflicted
+++ resolved
@@ -787,10 +787,9 @@
     term: "class"
     def: >
       In [object-oriented programming](#oop), a structure that combines data and
-<<<<<<< HEAD
-      operations (called [methods](#method)).  The program then uses a
+      operations (called [methods](#method)). The program then uses a
       [constructor](#constructor) to create an [object](#object) with those
-      properties and methods.  Programmers generally put generic or reusable
+      properties and methods. Programmers generally put generic or reusable
       behavior in [parent classes](#parent_class) and more detailed or specific
       behavior in [child classes](#child_class).
   es:
@@ -801,14 +800,7 @@
       [constructor](#constructor) para crear un [objeto](#object) con esas 
       propiedades y métodos. Los programadores generalmente definen comportamiento
       genérico o reutilizable en [superclases](#parent_class) y comportamiento
-      más específico o detallado en [subclases]("child_class")
-=======
-      operations (called [methods](#method)). The program then uses a
-      [constructor](#constructor) to create an [object](#object) with those properties
-      and methods. Programmers generally put generic or reusable behavior in [parent
-      classes](#parent_class) and more detailed or specific behavior in [child classes](#child_class).
->>>>>>> 0368463c
-
+      más específico o detallado en [subclases]("child_class").
 - slug: classification
   ref:
     - supervised_learning
@@ -1016,9 +1008,8 @@
   en:
     term: "constructor"
     def: >
-<<<<<<< HEAD
       A function that creates an [object](#object) of a particular
-      [class](#class).  In the [S3](#s3) object system, constructors are a
+      [class](#class). In the [S3](#s3) object system, constructors are a
       convention rather than a requirement.
   es: 
     term: "constructor"
@@ -1026,11 +1017,7 @@
       Una función que crea un [objeto](#object) de una [clase](#class)
       particular. En el sistema de objetos de [S3](#s3), los constructores
       son más una convención que un requerimiento.
-=======
-      A function that creates an [object](#object) of a particular [class](#class). In
-      the [S3](#s3) object system, constructors are a convention rather than a requirement.
->>>>>>> 0368463c
-
+      
 - slug: continuation_prompt
   en:
     term: "continuation prompt"
@@ -1821,7 +1808,6 @@
   pt:
     term: "função genérica"
     def: >
-<<<<<<< HEAD
       Um conjunto de funções com propósito similar, cada uma operando em uma classe diferente
       de dados.
   es:
@@ -1829,10 +1815,6 @@
     def: >
       Un conjunto de funciones con propósitos similares, cada una operando en una clase
       diferente de datos.
-=======
-      Um conjunto de funções com propósito similar, cada uma operando em uma classe
-      diferente de dados.
->>>>>>> 0368463c
 
 - slug: geometric_mean
   en:
@@ -3053,7 +3035,6 @@
   en:
     term: "object"
     def: >
-<<<<<<< HEAD
       In [object-oriented programming](#oop), a structure that contains the data
       for a specific instance of a [class](#class). The operations the object is
       capable of are defined by the class's [methods](#method).
@@ -3064,11 +3045,6 @@
       los datos de una instancia específica de una [clase](#class). Las 
       operaciones que son capaces de realizar estos objetos están definidas
       por los [métodos](#method) de la clase.
-=======
-      In [object-oriented programming](#oop), a structure that contains the data for a
-      specific instance of a [class](#class). The operations the object is capable of
-      are defined by the class's [methods](#method).
->>>>>>> 0368463c
 
 - slug: objective_function
   ref:
@@ -3097,7 +3073,6 @@
     term: "object-oriented programming"
     acronym: "OOP"
     def: >
-<<<<<<< HEAD
       A style of programming in which functions and data are bound together in
       objects that only interact with each other through well-defined
       interfaces.
@@ -3108,10 +3083,6 @@
       Un paradigma de programación en el cual los datos (atributos) y funciones
       (métodos) se agrupan en objetos que interactúan entre sí a través de 
       interfaces bien definidas.
-=======
-      A style of programming in which functions and data are bound together in objects
-      that only interact with each other through well-defined interfaces.
->>>>>>> 0368463c
 
 - slug: open_license
   en:
@@ -3219,7 +3190,6 @@
   en:
     term: "parent class"
     def: >
-<<<<<<< HEAD
       In [object-oriented programming](#oop), the class from which another
       class (called the [child class](#child_class)) is derived.
   es:
@@ -3227,10 +3197,6 @@
     def: >
       En [programación orientada a objetos](#oop), es la clase a partir de
       la cual se derivan otras clases (denominadas [subclases](#child_class)).
-=======
-      In [object-oriented programming](#oop), the class from which another class
-      (called the [child class](#child_class)) is derived.
->>>>>>> 0368463c
 
 - slug: parent_directory
   ref:
