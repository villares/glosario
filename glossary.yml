--- conflicted
+++ resolved
@@ -1970,20 +1970,17 @@
     def: >
       A modern replacement for R's data frame, which stores tabular data in columns
       and rows, defined and used in the [tidyverse](#tidyverse).
-<<<<<<< HEAD
   fr:
     term: "tibble"
     def: >
       Une alternative moderne du "data frame" en R permettant de matérialiser des données tabulaires
       en colonnes et en lignes, le "tibble" a été défini et est utilisé dans le [tidyverse](#tidyverse).
-      
-=======
   es:
     term: "tibble"
     def: >
       Un remplazo moderno para los data frames de R que guarda datos tabulares en
       columnas y filas, definido y usado en el [tidyverse](#tidyverse).
->>>>>>> dd6e20df
+      
 - slug: ticket
   en:
     term: "ticket"
@@ -2033,19 +2030,16 @@
     term: "Tidyverse"
     def: >
       A collection of R packages for operating on tabular data in consistent ways.
-<<<<<<< HEAD
   fr:
     term: "Tidyverse"
     def: >
-      Une collection de packages R permettant le traitement des données tabulaire d'une manière cohérente. 
-=======
+      Une collection de packages R permettant le traitement des données tabulaire d'une manière cohérente.
   es:
     term: "Tidyverse"
     def: >
       Una colección de paquetes de R para operar de maneras consistentes con datos
       tabulares.
 
->>>>>>> dd6e20df
 - slug: timestamp
   en:
     term: "timestamp"
