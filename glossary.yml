- slug: 68_95_997_rule
  en:
    term: "68-95-99.7 rule"
    def: >
      Expresses the fact that 68% of values lie within one [standard
      deviation](#standard_deviation) of the [mean](#mean), 95% lie within two, and
      99.7% lie within three. Conversely, about 0.3% of values lie more than three
      standard deviations above or below the mean in most cases.
  af:
    term: "68-95-99.7 reël"
    def: >
      Beskryf die beginsel dat 68% van alle waardes binne een
      [standaardafwyking](#standard_deviation) van die [gemiddelde](#mean) val, 95%
      val binne twee en 99.7% val binne drie standaardafwykings. Omgekeerd, in die
      meeste gevalle val 0.3% van die waardes meer as drie standaardafwykings bo of
      onder die gemiddelde.

- slug: abandonware
  en:
    term: "abandonware"
    def: >
      Software that is no longer being maintained.
  pt:
    term: "abandonware"
    def: >
      Software que não é mais mantido.
  af:
    term: "afgooiware"
    def: >
      Sagteware wat nie meer onderhou word nie.

- slug: absolute_error
  en:
    term: "absolute error"
    def: >
      The absolute value of the difference between the observed and the correct value.
      Absolute error is usually less useful than [relative error](#relative_error).
  af:
    term: "absolute fout"
    def: >
      Die absolute fout is die absolute waarde van die verskil tussen die waargenome-
      en die korrekte waarde. Die absolute fout is gewoonlik van minder waarde as die
      [relatiewe](#relative_error) fout.

- slug: absolute_path
  ref:
    - relative_path
  en:
    term: "absolute path"
    def: >
      A path that points to the same location in the [filesystem](#filesystem)
      regardless of where it's evaluated. An absolute path is the equivalent of
      latitude and longitude in geography.
  af:
    term: "absolute roete"
    def: >
      'n Roete wat dieselfde posisie in die [lêerstelsel](#filesystem) aandui ongeag
      die posisie vanwaar dit geëvalueer word. Die absolute roete is die ekwivalent
      van lengtegraad en breedtegraad in geografie.
  fr:
    term: "chemin d'accès absolu"
    def: >
      Un chemin d'accès absolu indique la même position dans le système de fichier
      quelque soit l'emplacement où il est evalué. Un chemin d'accès absolu est
      l'équivalent de la latitude et longitude en géographie.
  es:
    term: "ruta absoluta"
    def: >
      Una ruta que dirige a la misma ubicación en el sistema de archivos
      independientemente del contexto donde sea evaluada. Una ruta absoluta es el
      equivalente a la latitud y longitud en geografía.
  pt:
    term: "caminho absoluto"
    def: >
      Um caminho que leva ao mesmo local no sistema de arquivos independente do
      contexto em que é avaliado. Um caminho absoluto pode ser comparado com a
      latitude e longitude em geografia.

- slug: absolute_row_number
  en:
    term: "absolute row number"
    def: >
      The sequential index of a row in a table, regardless of what sections of the
      table is being displayed.
  af:
    term: "absolute rynommer"
    def: >
      Die opeenvolgende indeks van 'n ry in 'n tabel, ongeag die gedeelte van die
      tabel wat vertoon word.
  es:
    term: "número de fila absoluto"
    def: >
      El índice secuencial que indentifica una fila en un tablero, sin importar qué
      secciones se estén mostrando.

- slug: abstract_method
  en:
    term: "abstract method"
    def: >
      In [object-oriented programming](#oop), a [method](#method) that is defined but
      not implemented. Programmers will define an abstract method in a [parent
      class](#parent_class) to specify operations that [child classes](#child_class)
      must provide.
  af:
    term: "abstrakte metode"
    def: >
      'n [Metode](#method), in [objekgeoriënteerde programmering](#oop), wat
      gedefiniëer maar nie geïmplementeer is nie. Programmeerders sal 'n abstrakte
      metode in 'n [voorsaatklas](#parent_class) definiëer wat in
      [nasaatklasse](#child_class) geïmplementeer moet word.

- slug: abstract_syntax_tree
  en:
    term: "abstract syntax tree"
    acronym: AST
    def: >
      A deeply nested data structure, or [tree](#tree), that represents the structure
      of a program. For example, the AST might have a [node](#node) representing a
      [`while` loop](#while_loop) with one [child](#child_tree) representing the loop
      condition and another representing the [loop body](#loop_body).
  af:
    term: "abstrakte sintaksisontledingsboom"
    def: >
      'n Diepgeneste datastruktuur, of [boom](#tree), wat die struktuur van 'n program
      verteenwoordig. Byvoorbeeld, as die abstrakte sintaksontledingsboom 'n
      [nodus](#node) het wat 'n [`doen` terwyl-lus](#while_loop) verteenwoordig wat
      met een [naasaatontledingsboom](#child_tree) die lustoestand verteenwoordig en
      'n ander nasaatontledingsboom wat die [lusraam](#loop_body) verteenwoordig.

- slug: actual_result
  en:
    term: "actual result (of test)"
    def: >
      The value generated by running code in a test. If this matches the [expected
      result](#expected_result), the test [passes](#pass_test); if the two are
      different, the test [fails](#fail_test).
  af:
    term: "absolute resultaat (van 'n toets)"
    def: >
      Die waarde wat deur 'n toets gegenereer is. Indien dié waarde gelyk is aan die
      [verwagte resultaat](#actual_result), is die toets suksesvol; as die twee
      waardes verskil het die toets gefaal.

- slug: affordance
  en:
    term: "affordance"
    def: >
      A property of something that suggests how it can be used, such as a handle or button.
  af:
    term: "bekostigbaarheid"
    def: >
      'n Einskap van iets wat aandui hoe dit gebruik kan word, bevoorbeeld 'n
      lêerhanteerder of 'n knoppie.

- slug: aggregation
  en:
    term: "aggregation"
    def: >
      To combine many values into one, e.g., by summing a set of numbers or
      concatenating a set of strings.
  es:
    term: "agregación"
    def: >
      Combinar muchos valores en uno, por ejemplo, sumando una serie de números o
      concatenando un conjunto de cadenas de caracteres.
  fr:
    term: "agrégation"
    def: >
      Synthétise plusieurs valeurs en une seule, example, en sommant plusieurs nombres
      ou en concaténant un ensemble de caractères.
  af:
    term: "samevoeging"
    def: >
<<<<<<< HEAD
      Om 'n groep waardes in een te kombineer bv. om 'n versameling getalle op
      te som of om 'n versameling alfabetiese stringe aaneen te skakel.
  pt:
    term: "agregação"
    def: >
      Combina vários valores em um, por exemplo, somando um conjunto numérico ou concatenando 
      um conjunto de caracteres.
=======
      Om 'n groep waardes in een te kombineer bv. om 'n versameling getalle op te som
      of om 'n versameling alfabetiese stringe aaneen te skakel.
>>>>>>> 7d476063

- slug: aggregation_function
  en:
    term: "aggregation function"
    def: >
      A function that combines many values into one, such as `sum` or `max`.
  es:
    term: "función de agregación"
    def: >
      Una función que combina varios valores en uno, como `sum` o `max`.
  fr:
    term: "fonction d'agrégation"
    def: >
      Une fonction qui permet de synthétiser plusieurs valeurs en une seule, example,
      'sum' ou 'max'.
  pt:
    term: "função de agregação"
    def: >
      Uma função que combina muitos valores em um só, como `sum` ou `max`.
  af:
    term: "aggregaatfunksie"
    def: >
      'n Funksie wat 'n groep waardes saamvoeg, bv. `sum` (summering) en `max`
      (maksimale waarde)

- slug: agile
  en:
    term: "agile development"
    def: >
      A software development methodology that emphasizes lots of small steps and
      continuous feedback instead of up-front planning and long-term scheduling.
      [Exploratory programming](#exploratory_programming) is often agile.
  af:
    term: "lenige ontwikkeling"
    def: >
      'n Sagteware-ontwikkelingsmetode wat die klem lê op vele klein stappies en
      deurlopende terugvoering in plaas van vooraf beplanning en langtermyn
      skeduluering. [Verkennende programmering](#exploratory_programming) is dikwel lenig.

- slug: aliasing
  en:
    term: "aliasing"
    def: >
      To have two or more references to the same thing, such as a data structure in
      memory or a file on disk.
  af:
    term: "aliasering"
    def: >
      Om twee of meer verwysing na dieselfde ding te hê, soos byvoorbeeld meer as een
      verwysing na 'n datastruktuur in geheue of na 'n lêer op 'n skyf.

- slug: anchor
  en:
    term: "anchor"
    def: >
      In a [regular expression](#regular_expression), a symbol that fixes a position
      without matching characters. `^` matches the start of the line, while `$`
      matches the end of the line and `\b` matches a break between word and non-word characters.
  af:
    term: "anker"
    def: >
      In 'n [gewone (reguliere) uitdrukking](#regular_expression), is 'n anker 'n
      simbool wat 'n posisie aandui, bv. `^` dui die begin van 'n lyn aan en `$` dui
      die einde van 'n lyn aan. 'n Uidrukking soos bv. `^Die` anker die soektog na die
      woord `Die` aan die begin van die lyn.

- slug: anonymous_function
  en:
    term: "anonymous function"
    def: >
      A function that has not been assigned a name. Anonymous functions are usually
      quite short, and are usually defined where they are used, e.g., as callbacks.
  af:
    term: "anonieme funksie"
    def: >
      'n Funksie waaraan daar nie 'n naam toegeken is nie. Anonieme funksies is
      gewoonlik baie kort en word gewoonlik gedefinieer waar hulle gebruik word bv. in
      die geval van 'n [terugskakelfunksie](#callback).

- slug: anti_join
  en:
    term: "anti join"
    def: >
      A [join](#join) that keeps rows from table A whose keys do *not* match keys in
      table B.

- slug: api
  en:
    term: "Application Programming Interface"
    acronym: "API"
    def: >
      A set of functions and procedures provided by one software library or web
      service through which another application can communicate with it. An API is not
      the code, the database, or the server: it's the access point.

- slug: append_mode
  en:
    term: "append mode"
    def: >
      To add data to the end of an existing file instead of overwriting the previous
      contents of that file. Overwriting is the default, so most programming languages
      require programs to be explicit about wanting to append instead.

- slug: argument
  en:
    term: "argument"
    def: >
      A value passed into a function. Some authors use the term as a synonym for
      [parameter](#parameter) and some do not; it's all very confusing.
  es:
    term: "argumento"
    def: >
      Un valor pasado a una función. Algunos autores usan el término como sinónimo de
      [parámetro](#parameter) y algunos no; Todo es muy confuso.
  ar:
    term: "وسيطة"
    def: >
      قيمة يتم تمريرها إلى دالة أو وسيطة ، البعض يُطلِق عليها مصطلح (مُعطى) ، والبعض
      الآخر يُطلِق عليها مصطلح (وسيطة) ، لذلك قد تُسبب الحيرة للبعض

- slug: arithmetic_mean
  en:
    term: "arithmetic mean"
    def: >
      See [mean](#mean).

- slug: ascii
  en:
    term: "ASCII"
    def: >
      A standard way to represent the characters commonly used in the Western European
      languages as 7- or 8-bit integers, now superceded by [Unicode](#unicode).

- slug: assertion
  en:
    term: "assertion"
    def: >
      A [Boolean](#boolean) expression that must be true at a certain point in a
      program. Assertions may be built into the language (e.g., [Python](#python)'s
      `assert` statement) or provided as functions (e.g., R's `stopifnot`). They are
      often used in testing, but are also put in [production code](#production_code)
      to check that it is behaving correctly.

- slug: associative_array
  en:
    term: "associative array"
    def: >
      See [dictionary](#dictionary).

- slug: asynchronous
  ref:
    - synchronous
  en:
    term: "asynchronous"
    def: >
      Not happening at the same time. In programming, an asynchronous operation is one
      that runs independently of another, or that starts at one time and ends at another.

- slug: attribute
  en:
    term: "attribute"
    def: >
      A name-value pair associated with an object, used to store metadata about the
      object such as an array's dimensions.
  fr:
    term: "attribut"
    def: >
      Un couple nom-valeur associé à un objet et utilisé pour stocker des métadonnées
      concernant ce dernier, example, les dimensions d'un tableau.

- slug: auto_completion
  en:
    term: "auto-completion"
    def: >
      A feature that allows the user to finish a word or code quickly through the use
      of pressing the TAB key to list possible words or code that the user can select from.
  fr:
    term: "auto-complétion"
    def: >
      Une fonctionnalité permettant à l'utilisateur de finir rapidement un mot ou du
      code à travers l'utilisation de la touche TAB qui liste le mot ou le code
      susceptible d'être choisi par l'utilisateur.

- slug: automatic_variable
  ref:
    - makefile
  en:
    term: "automatic variable"
    def: >
      A variable that is automatically given a value in a [build rule](#build_rule).
      For example, Make automatically assigns the name of a rule's
      [target](#build_target) to the automatic variable `$@`. Automatic variables are
      frequently used when writing [pattern rules](#pattern_rule).

- slug: backpropagation
  en:
    term: "backpropagation"
    def: >
      An algorithm that iteratively adjusts the weights used in a [neural
      network](#neural_network). Backpropagation is often used to implement [gradient descent](#gradient_descent).

- slug: backward_compatible
  en:
    term: "backward-compatible"
    def: >
      Software which is able to be used the same way as earlier versions of itself
      without problems.
  fr:
    term: "compatibilité descendante"
    def: >
      Ce dit d'un logiciel qui est capable d'être utilisé de la même manière que ses
      versions précédentes sans difficulté.

- slug: base_r
  ref:
    - tidyverse
  en:
    term: "base R"
    def: >
      The basic functions making up the R language. The base packages can be found in
      `src/library` and are not updated outside of R; their version numbers follow R
      version numbering. Base packages are installed and loaded with R, while priority
      packages are installed with base R but must be loaded prior to use.

- slug: bayes_rule
  en:
    term: "Bayes' Rule"
    def: >
      See [Bayes' Theorem](bayes_theorem).

- slug: bayes_theorem
  ref:
    - bayesian_network
    - naive_bayes_classifier
    - prior_distribution
  en:
    term: "Bayes' Theorem"
    def: >
      An equation for calculating the probability that something is true if something
      related to it is true. If P(X) is the probability that X is true and P(X|Y) is
      the probability that X is true given Y is true, then P(X|Y) = P(Y|X) * P(X) / P(Y).

- slug: bayesian_network
  ref:
    - bayes_theorem
    - markov_chain
    - naive_bayes_classifier
  en:
    term: "Bayesian network"
    def: >
      A graph that represents the relationships between random variables for a given problem.

- slug: bias
  ref:
    - variance
    - overfitting
    - classification
    - systematic_error
  en:
    term: "bias"
    def: >
      A statistic is biased if it is systematically or consistency different from the
      parameter it is supposed to estimate.

- slug: big_data
  ref:
    - three_vs
  en:
    term: "big data"
    def: >
      Any data that until recently was too big for most people to work with on a
      single computer.

- slug: binary
  en:
    term: "binary"
    def: >
      A system which can have one of two possible states. In computing often
      represented as being in the state 0 or 1. Represented in [Boolean](#boolean)
      logic as [false](#false) (0) or [true](#true) (1). Computers are built upon
      systems which store 0s and 1s as [bits](#bit).

- slug: binary_expression
  ref:
    - nullary_expression
    - ternary_expression
    - unary_expression
  en:
    term: "binary expression"
    def: >
      An expression with two arguments or parameters, such as `1 + 2`.

- slug: binomial_distribution
  ref:
    - discrete_random_variable
    - histogram
  en:
    term: "binomial distribution"
    def: >
      A [probability distribution](#probability_distribution) that arises when there
      are a fixed number of trials, each of which can produce one of two outcomes, and
      the probability of those outcomes does not change. As the number of trials
      increases, the binomial distribution approximates a [normal distribution](#normal_distribution).

- slug: bit
  ref:
    - binary
    - boolean
  en:
    term: "bit"
    def: >
      A unit of information representing representing alternatives, yes/no,
      [true](#true)/[false](#false). In computing a state of either 0 or 1.

- slug: blob
  en:
    term: "binary large object"
    acronym: "BLOB"
    def: >
      Data that is stored in a database without being interpreted in any way, such as
      an audio file. The term is also now used to refer to data transferred over a
      network or stored in a [version control](#version_control_system)
      [repository](#repository) as uninterpreted bits.

- slug: block_comment
  en:
    term: "block comment"
    def: >
      A [comment](#comment) that spans multiple lines. Block comments may be marked
      with special start and end symbols, like `/*` and `*/` in C and its descendents,
      or each line may be prefixed with a marker like `#`.
  pt:
    term: "bloco de comentário"
    def: >
      Um [comentário](#comment) que abrange múltiplas linhas. Blocos de comentários
      podem ser indicados com símbolos especiais, como `/*` e `*/` em C e linguagens
      herdeiras dessa sintaxe, ou cada linha pode ser prefixada com uma indicação como `#`.

- slug: boilerplate
  en:
    term: "boilerplate"
    def: >
      Standard text that is included in legal contracts, licenses, and so on.

- slug: boolean
  ref:
    - truthy
    - falsy
    - binary
  en:
    term: "Boolean"
    def: >
      Relating to a variable or data type that can have either a logical value of
      [true](#true) or a value of [false](#false). Named for George Boole, a 19th
      Century mathemetician. Binary systems, like all computers are built on this
      foundation of systems of logical evaluations between states of true and false, 1
      or 0.
  ar:
    term: "التعبير المنطقي"
    def: >
        التعبير المنطقي عبارة عن تعبير يُستخدم لإنشاء جمل إما
        تحمل القيمة صح أو القيمة خطأ
        (true or false)
        تُتستخدم التعبيرات المنطقية مع العبارات الشرطية في محركات البحث والخوارزميات
        وتُسمى التعبيرات المنطقية أيضا تعبيرات المقارنة والتعبيرات الشرطية والتعبيرات العلائقية
        
- slug: branch
  en:
    term: "branch"
    def: >
      See [Git branch](#git_branch).

- slug: branch_per_feature_workflow
  en:
    term: "branch-per-feature workflow"
    def: >
      A common strategy for managing work with [Git](#git) and other [version control
      systems](#version_control_system) in which a separate [branch](#git_branch) is
      created for work on each new feature or each bug fix and merged when that work
      is completed. This isolates changes from one another until they are completed.

- slug: breadcrumbs
  en:
    term: "breadcrumbs"
    def: >
      A set of supplementary navigational links included in many websites, usually
      placed at the top of the page. Breadcrumbs show the users where the current page
      lies in the website; the term comes from a fairy tale in which children left a
      trail of breadcrumbs behind themselves so that they could find their way home.

- slug: breadth_first
  ref:
    - depth_first
  en:
    term: "breadth first"
    def: >
      To go through a nested data structure such as a [tree](#tree) by exploring all
      of one level, then going on to the next level and so on, or to explore a problem
      by examining the first step of each possible solution, and then trying the next
      for each.

- slug: bug
  en:
    term: "bug"
    def: >
      A missing or undesirable [feature](#feature_software) of a piece of software;
      the digital equivalent of a weed.

- slug: bug_report
  en:
    term: "bug report"
    def: >
      A collection of files, logs, or related information that describes either an
      unexpected output of some code or program or an unexpected error or warning.
      This information is used to help find and fix a bug in the program or code.

- slug: bug_tracker
  en:
    term: "bug tracker"
    def: >
      A system that tracks and manages [reported bugs](#bug_report) for a software
      program, to make it easier to address and fix the bugs.

- slug: build_manager
  ref:
    - build_rule
    - dependency
    - makefile
  en:
    term: "build manager"
    def: >
      A program that keeps track of how files depend on one another and runs commands
      to update any files that are out of date. Build managers were invented to
      [compile](#compile) only those parts of programs that had changed, but are now
      often used to implement workflows in which plots depend on result files, which
      in turn depend on raw data files or configuration files.

- slug: build_recipe
  en:
    term: "build recipe"
    def: >
      The part of a [build rule](#build_rule) that describes how to update something
      that has fallen out of date.

- slug: build_rule
  en:
    term: "build rule"
    def: >
      A specification for a [build manager](#build_manager) that describes how some
      files depend on others and what to do if those files are out of date.

- slug: build_stale
  en:
    term: "stale (in build)"
    def: >
      To be out of date compared to a [prerequisite](#prerequisite). A [build
      manager](#build_manager)'s job is to find and update things that are stale.

- slug: build_target
  ref:
    - makefile
    - default_target
  en:
    term: "build target"
    def: >
      The file(s) that a [build rule](#build_rule) will update if they are out of date
      compared to their [dependencies](#dependency).

- slug: byte_code
  en:
    term: "byte code"
    def: >
      A set of instructions designed to be executed efficiently by an [interpreter](#interpreter).

- slug: cache
  en:
    term: "cache"
    def: >
      Something that stores copies of data so that future requests for it can be
      satisfied more quickly. The CPU in a computer uses a hardware cache to hold
      recently-accessed values; many programs rely on a software cache to reduce
      network traffic and latency. Figuring out when something in a cache is out of
      date and should be replaced is one of the [two hard problems in computer science](#two_hard_problems).

- slug: caching
  en:
    term: "caching"
    def: >
      To save a copy of some data in a local [cache](#cache) to make future access faster.

- slug: call_stack
  en:
    term: "call stack"
    def: >
      A data structure that stores information about the active subroutines executed.

- slug: callback
  en:
    term: "callback function"
    def: >
      A function A that is passed to another function B so that B can call it at some
      later point. Callbacks can be used [synchronously](#synchronous), as in generic
      functions like `map` that invoke a callback function once for each element in a
      collection, or [ascynrhonously](#asynchronous), as in a [client](#client) that
      runs a callback when a [response](#http_response) is received in answer to a [request](#http_request).

- slug: camel_case
  ref:
    - kebab_case
    - pothole_case
  en:
    term: "camel case"
    def: >
      A style of writing code that involves naming variables and objects with no
      space, underscore (`_`), dot (`.`), or dash (`-`), with each word being
      capitalized. Examples include `CalculateSum` and `findPattern`.

- slug: catch_exception
  ref:
    - condition
    - handle_condition
  en:
    term: "catch (an exception)"
    def: >
      To accept responsibility for handling an error or other unexpected event. R
      prefers "handling a condition" to "catching an exception".
  ar:
    term: "إستثناء"
    def: >
      الإستثناء هو الشرط الخاص الذي يُعالج به الشذوذ أو الشيء الغير متوقع الذي حدث
      أثناء تنفيذ البرنامج

- slug: causation
  en:
    term: "causation"
    def: >

- slug: cc_0
  en:
    term: "CC-0"
    def: >
      A [Creative Commons](#cc_license) [license](#license) that imposes no
      restrictions whatsover, thereby putting a work in the public domain.

- slug: cc_by
  en:
    term: "CC-BY"
    def: >
      The [Creative Commons](#cc_license) - Attribution [license](#license) that
      requires people to give credit to the author of a work but imposes no other restrictions.

- slug: cc_license
  en:
    term: "Creative Commons license"
    def: >
      A set of [licenses](#license) that can be applied to published work. Each
      license is formed by concatenating one or more of `-BY` (Attribution): users
      must cite the original source; `-SA` (ShareAlike): users must share their own
      work under a similar license; `-NC` (NonCommercial): work may not be used for
      commercial purposes without the creator's permission; `-ND` (NoDerivatives): no
      derivative works (e.g., translations) can be created without the creator's
      permission. Thus, `CC-BY-NC` means "users must give attribution and cannot use
      commercially without permission The term `CC-0` (zero, not letter 'O') is
      sometimes used to mean "no restrictions", i.e., the work is in the public domain.

- slug: centroid
  en:
    term: "centroid"
    def: >
      The center or anchor of a group created by a [clustering](#clustering) algorithm.

- slug: character_encoding
  en:
    term: "character encoding"
    def: >
      A specification of how characters are stored as bytes. The most commonly-used
      encoding today is [UTF-8](#utf_8).

- slug: chi_square_test
  en:
    term: "chi-square test"
    def: >
      A statistical method for estimating whether two variables in a cross tabulation
      are correlated. A chi-square distribution varies from a [normal
      distribution](#normal_distribution) based on the [degrees of
      freedom](#degrees_of_freedom) used to calculate it.

- slug: child_class
  en:
    term: "child class"
    def: >
      In [object-oriented programming](#oop), a class derived from another class
      (called the [parent class](#child_class)).

- slug: child_tree
  en:
    term: "child (in a tree)"
    def: >
      A [node](#node) in a [tree](#node) that is below another node (call the [parent](#parent_tree)).

- slug: class
  en:
    term: "class"
    def: >
      In [object-oriented programming](#oop), a structure that combines data and
      operations (called [methods](#method)). The program then uses a
      [constructor](#constructor) to create an [object](#object) with those properties
      and methods. Programmers generally put generic or reusable behavior in [parent
      classes](#parent_class) and more detailed or specific behavior in [child classes](#child_class).

- slug: classification
  ref:
    - supervised_learning
    - clustering
  en:
    term: "classification"
    def: >
      The process of identifying which predefined category an item belongs to, such as
      deciding whether an email message is spam or not. Many [machine
      learning](#machine_learning) algorithms perform classification.

- slug: cli
  en:
    term: "command-line interface"
    acronym: "CLI"
    def: >
      A user interface that relies solely on text for commands and output, typically
      running in a [shell](#shell).

- slug: client
  en:
    term: "client"
    def: >
      Typically, a program such as a web browser that gets data from a
      [server](#server) and displays it to, or interacts with, users. The term is used
      more generally to refer to any program A that makes requests of another program
      B. A single program can be both a client and a server.

- slug: closure
  en:
    term: "closure"
    def: >
      A set of variables defined in the same [scope](#scope) whose existence has been
      preserved after that scope has ended.

- slug: clustering
  ref:
    - centroid
    - classification
    - supervised_learning
    - unsupervised_learning
  en:
    term: "clustering"
    def: >
      The process of dividing data into groups when the groups themselves are not
      known in advance.

- slug: code_coverage
  en:
    term: "code coverage (in testing)"
    def: >
      How much of a library or program is executed when tests run. This is normally
      reported as a percentage of lines of code: for example, if 40 out of 50 lines in
      a file are run during testing, those tests have 80% code coverage.

- slug: code_review
  en:
    term: "code review"
    def: >
      To check a program or a change to a program by inspecting its source code.

- slug: coercion
  en:
    term: "coercion"
    def: >
      see [type coercion](#type_coercion).

- slug: cognitive_load
  en:
    term: "cognitive load"
    def: >
      The amount of working memory needed to accomplish a set of simultaneous tasks.

- slug: command_history
  en:
    term: "command history"
    def: >
      An automatically-created list of previously-executed commands. Most
      [REPLs](#repl), including the [Unix shell](#shell), record history and allow
      users to play back recent commands.

- slug: command_line_argument
  en:
    term: "command-line argument"
    def: >
      A filename or control flag given to a command-line program when it is run.

- slug: comment
  en:
    term: "comment"
    def: >
      Text written in a script that is not treated as code to be run, but rather as
      text that describes what the code is doing. These are usually short notes, often
      beginning with a `#` (in many programming languages).
  fr:
    term: "commentaire"
    def: >
      Text écrit dans un script qui n'est pas évalué lors de l'exécution du code. Il
      est utilisé pour décrire ce qui se passe lorsque le code est évalué. Les
      commentaires sont en général des notes brèves, qui commencent après un `#` (dans
      plusieurs langages de programmation)
  pt:
    term: "comentário"
    def: >
      Texto escrito em um script que não é tratado como código a ser executado, e sim
      como texto que descreve o que o código está fazendo. Normalmente é formado por
      notas curtas, frequentemente começando com um `#` (em várias linguagens de programação).

- slug: commit
  en:
    term: "commit"
    def: >
      As a verb, the act of saving a set of changes to a database or version control
      [repository](#repository). As a noun, the changes saved.

- slug: commit_message
  en:
    term: "commit message"
    def: >
      A comment attached to a [commit](#commit) that explains what was done and why.

- slug: compile
  en:
    term: "compile"
    def: >
      To translate textual source into another form. Programs in [compiled
      languages](#compiled_language) are translated into machine instructions for a
      computer to run, and [Markdown](#markdown) is usually translated into
      [HTML](#html) for display.

- slug: compiled_language
  en:
    term: "compiled language"
    def: >
      Originally, a language such as C or Fortran that is translated into machine
      instructions for execution. Languages such as Java are also compiled before
      execution, but into [byte code](#byte_code) instead of machine instructions,
      while languages like [Python](#python) are compiled to byte code on the fly.

- slug: compiler
  en:
    term: "compiler"
    def: >
      An application that translates programs written in some languages into machine
      instructions or [byte code](#byte_code).
  ar:
    term: "مُترجِم"
    def: >
      هو برنامج يقوم بترجمة النصوص المصدرية إلى أوامر ومعلومات يفهمها الحاسب لذلك
      يُمكن للكمبيوتر فهم البرنامج وتشغيله دون استخدام برنامج البرمجة المستخدم لإنشائه

- slug: computational_linguistics
  ref:
    - nlp
  en:
    term: "computational linguistics"
    def: >
      The study or application of computational methods for parsing or understanding
      human languages. Early approaches were algorithmic; most modern approaches are statistical.

- slug: computational_notebook
  en:
    term: "computational notebook"
    def: >
      A combination of a document format that allows users to mix prose and code in a
      single file, and an application that executes that code interactively and in
      place. The Jupyter Notebook and R Markdown files are both examples of
      computational notebooks.

- slug: condition
  ref:
    - handle_condition
  en:
    term: "condition"
    def: >
      An error or other unexpected event that disrupts the normal flow of control.

- slug: conditional_expression
  en:
    term: "conditional expression"
    def: >
      A [ternary expression](#ternary_expression) that serves the role of an if/else
      statement. For example, C and similar languages use the syntax `test : ifTrue ?
      ifFalse` to mean "choose the value `ifTrue` if `test` is true, or the value
      `ifFalse` if it is not".

- slug: confidence_interval
  en:
    term: "confidence interval"
    def: >
      A range around an estimate that indicates the margin of error, combined with a
      probability that the actual value falls in that range.

- slug: console
  en:
    term: "console"
    def: >

- slug: constant
  en:
    term: "constant"
    def: >

- slug: constructor
  en:
    term: "constructor"
    def: >
      A function that creates an [object](#object) of a particular [class](#class). In
      the [S3](#s3) object system, constructors are a convention rather than a requirement.

- slug: continuation_prompt
  en:
    term: "continuation prompt"
    def: >
      A [prompt](#prompt) that indicates that the command currently being typed is not
      yet complete and won't be run until it is.

- slug: continuous_integration
  en:
    term: "continuous integration"
    def: >
      A software development practice in which changes are automatically merged as
      soon as they become available.

- slug: continuous_random_variable
  ref:
    - discrete_random_variable
  en:
    term: "continuous random variable"
    def: >
      A variable whose value can be any real value, either within a range or
      unbounded, such as age or distance.

- slug: copy_on_modify
  ref:
    - aliasing
  en:
    term: "copy-on-modify"
    def: >
      The practice of creating a new copy of aliased data whenever there is an attempt
      to modify it so that each reference will believe theirs is the only one.

- slug: correlation
  en:
    term: "correlation"
    def: >
      How well two variables agree with each other. Correlation is usually measured by
      calculating a [correlation coefficient](#correlation_coefficient), and does not
      imply causation.
  pt:
    term: "correlação"
    def: >
      O quão bem duas variáveis concordam uma com a outra. A correlação é normalmente
      medida pelo cálculo de um [coeficiente de correlação](#correlation_coefficient),
      e não significa que precise existir causalidade.

- slug: correlation_coefficient
  en:
    term: "correlation coefficient"
    def: >
      A measure of how well [correlated](#correlation) two variables are. If the
      [correlation coefficient](#correlation_coefficient) between X and Y is 1.0,
      knowing X allows perfect prediction of Y. If the correlation coefficient is 0.0,
      knowing X tells you nothing about Y, and if it is -1.0, then X predicts Y, but
      change in X causes an opposite change in Y.
  pt:
    term: "coeficiente de correlação"
    def: >
      Uma medida do quão bem duas variáveis estão [correlacionadas](#correlation). Se
      o [coeficiente de correlação](#correlation_coefficient) entre X e Y for 1.0,
      conhecer X permite uma previsão perfeita de Y. Se o coeficiente de correlação
      for 0.0, conhecer X não diz nada a respeito de Y, e se for -1.0, então X prevê
      Y, mas mudanças no valor de X gera uma mudança oposta em Y.

- slug: covariance
  en:
    term: "covariance"
    def: >
      How well two variables agree with each other. The [correlation
      coefficient](#correlation_coefficient) is a normalized measure of covariance.
  pt:
    term: "covariância"
    def: >
      O quão bem duas variáveis concordam uma com a outra. O [coeficiente de
      correlação](#correlation_coefficient) é uma medida normalizada da covariância.

- slug: cran
  ref:
    - base_r
    - tidyverse
  en:
    term: "Comprehensive R Archive Network"
    acronym: "CRAN"
    def: >
      A public repository of R packages.

- slug: cross_join
  en:
    term: "cross join"
    def: >
      A [join](#join) that produces all possible combinations of rows from two tables.

- slug: cross_validation
  ref:
    - machine_learning
  en:
    term: "cross-validation"
    def: >
      A technique that divides data into [training data](#training_data) and [test
      data](#test_data). The training data and correct answers are used to find
      parameters, and the algorithm's effectiveness is then measured by examining the
      answers it gives on the test data.

- slug: cryptographic_hash_function
  en:
    term: "cryptographic hash function"
    def: >
      A [hash function](#hash_function) that produces an apparently-random value for
      any input.

- slug: css
  en:
    term: "Cascading Style Sheets"
    acronym: "CSS"
    def: >
      A way to control the appearance of HTML. CSS is typically used to specify fonts,
      colors, and layout.
  fr:
    term: "Feuilles de Style en Cascade"
    def: >
      Une manière de contrôler l'apparence du rendu HTML. Le CSS est généralement
      utilisé dans le but de spécifier les polices, les couleurs ainsi que la
      structure d'une page web.

- slug: csv
  en:
    term: "comma-separated values"
    acronym: "CSV"
    def: >
      A text format for tabular data in which each record is one row and fields are
      separated by commas. There are many minor variations, particularly around
      quoting of strings.

- slug: current_working_directory
  en:
    term: "current working directory"
    def: >
      The folder or directory location that the program is operating in. Any action
      taken by the program occurs relative to this directory.
  pt:
    term: "diretório de trabalho"
    def: >
      O local, pasta ou diretório, em que o programa está operando. Qualquer ação do
      programa acontece relativa a esse diretório.

- slug: data_engineer
  ref:
    - data_scientist
    - data_wrangling
  en:
    term: "data engineer"
    def: >
      Someone who sets up and runs data analyses. Data engineers are often responsible
      for installing software, managing databases, generating reports, and archiving results.

- slug: data_engineering
  ref:
    - data_science
  en:
    term: "data engineering"
    def: >
      The pragmatic steps taken to make data usable, such as writing short programs to
      put mailing addresses in a uniform format.

- slug: data_frame
  ref:
    - tidy_data
  en:
    term: "data frame"
    def: >
      A two-dimensional data structure for storing tabular data in memory. Rows
      represent [records](#record) and columns represent [variables](variable_data).

- slug: data_mining
  en:
    term: "data mining"
    def: >
      The use of computers to search for patterns in large datasets. The term [data
      science](#data_science) is now more commonly used.

- slug: data_package
  en:
    term: "data package"
    def: >
      A software package that, mostly, contains only data. Is used to make it simpler
      to disseminate data for easier use.

- slug: data_science
  en:
    term: "data science"
    def: >
      The combination of statistics, programming, and hard work used to extract
      knowledge from data.
  pt:
    term: "ciência de dados"
    def: >
      A combinação de estatística, programação e trabalho duro usados para extrair
      conhecimento a partir de dados.

- slug: data_scientist
  en:
    term: "data scientist"
    def: >
      Someone who uses programming skills to solve statistical problems.
  pt:
    term: "cientista de dados"
    def: >
      Alguém que usa habilidades de programação para resolver problemas estatísticos.

- slug: data_wrangling
  en:
    term: "data wrangling"
    def: >
      A colloquial name for small-scale [data engineering](#data_engineering).

- slug: decision_tree
  ref:
    - random_forests
  en:
    term: "decision tree"
    def: >
      A tree whose nodes are questions and whose branches eventually lead to a
      decision or classification.

- slug: decorator_pattern
  en:
    term: "Decorator pattern"
    def: >
      A [design pattern](#design_pattern) in which a function adds additional features
      to another function or a [class](#class) after its initial definition.
      Decorators are a feature of [Python](#python) and can be implemented in most
      other languages as well.

- slug: deep_learning
  en:
    term: "deep learning"
    def: >
      A family of [neural network](#neural_network) algorithms that use multiple
      layers to extract features at successively higher levels.

- slug: default_target
  en:
    term: "default target"
    def: >
      The [build target](#build_target) that is used when none is specified explicitly.

- slug: default_value
  en:
    term: "default value"
    def: >
      A value assigned to a function parameter when the caller does not specify a
      value. Default values are specified as part of the function's definition.

- slug: defensive_programming
  en:
    term: "defensive programming"
    def: >
      A set of programming practices that assumes mistakes will happen and either
      report or correct them, such as inserting [assertions](#assertion) to report
      situations that aren't ever supposed to occur.

- slug: degrees_of_freedom
  en:
    term: "degrees of freedom"
    def: >

- slug: delegate_pattern
  en:
    term: "Delegate pattern"
    def: >
      A [design pattern](#design_pattern) in which an object does most of the work to
      complete a task, but uses one of a set of other objects to complete some
      specific parts of the work. Delegation is often used instead of inheritance to
      customize objects' behavior.

- slug: dependency
  en:
    term: "dependency"
    def: >
      See [prerequisite](#prerequisite).

- slug: dependent_variable
  en:
    term: "dependent variable"
    def: >
      A variable whose value depends on the value of another variable, which is called
      the [independent variable](#independent_variable).
  pt:
    term: "variável dependente"
    def: >
      Uma variável cujo valor dependa do valor de outra variável, que é chamada de
      [variável independente](#independent_variable).

- slug: depth_first
  en:
    term: "depth first"
    def: >
      To go through a nested data structure such as a [tree](#tree) by going as far as
      possible down one path, then as far as possible down the next and so on, or to
      explore a problem by following one solution to its conclusion and then trying
      the next.

- slug: design_pattern
  ref:
    - iterator_pattern
    - singleton_pattern
    - template_method_pattern
    - visitor_pattern
  en:
    term: "design pattern"
    def: >
      A recurring pattern in software design that is specific enough to be worth
      naming, but not so specific that a single best implementation can be provided by
      a [library](#library). For example, [data frames](#data_frame) and database
      [tables](#table) are instances of the same pattern.

- slug: destructuring_assignment
  en:
    term: "destructuring assignment"
    def: >
      Unpacking values from data structures and assigning them to multiple variables
      in a single statement.

- slug: dictionary
  en:
    term: "dictionary"
    def: >
      A data structure that allows items to be looked up by value, sometimes called an
      [associative array](#associative_array). Dictionaries are often implemented
      using [hash tables](#hash_table).

- slug: dimension_reduction
  ref:
    - principal_component_analysis
  en:
    term: "dimension reduction"
    def: >
      Reducing the number of dimensions in a dataset, typically by finding the
      dimensions along which it varies most.

- slug: directory
  en:
    term: "directory"
    def: >

- slug: discrete_random_variable
  ref:
    - continuous_random_variable
  en:
    term: "discrete random variable"
    def: >
      A variable whose value can take on only one of a fixed set of values, such as
      true or false.

- slug: distro
  en:
    term: "distro"
    def: >
      See [software distribution](#software_distribution).

- slug: docstring
  en:
    term: "docstring"
    def: >
      Short for "documentation string", a string appearing at the start of a module,
      class, or function in [Python](#python) that automatically becomes that object's documentation.

- slug: documentation_generator
  en:
    term: "documentation generator"
    def: >
      A software tool that extracts specially-formatted comments or
      [dostrings](#docstring) from code and generates cross-referenced developer documentation.

- slug: doi
  ref:
    - orcid
  en:
    term: "Digital Object Identifier"
    acronym: "DOI"
    def: >
      A unique persistent identifier for a book, paper, report, software release, or
      other digital artefact.

- slug: dom
  en:
    term: "Document Object Model"
    acronym: DOM
    def: >
      A standard in-memory representation of [HTML](#html) and [XML](#xml). Each
      [element](#element) is stored as a [node](#node) in a [tree](#tree) with a set
      of named [attributes](#attribute); contained elements are [child
      nodes](#child_tree). Modern programming languages provide many libraries for
      searching and modifying the DOM.

- slug: dom_selector
  ref:
    - regular_expression
  en:
    term: "DOM selector"
    def: >
      A pattern that identifies [nodes](#node) in a [DOM](#dom) [tree](#tree). For
      example, `#alpha` matches nodes whose `id` [attribute](#attribute) is "alpha",
      while `.beta` matches nodes whose `class` [attribute](#attribute) is "beta".

- slug: domain_knowledge
  en:
    term: "domain knowledge"
    def: >
      Understanding of a specific problem domain, e.g., knowledge of transportation logistics.

- slug: double
  en:
    term: "double"
    def: >
      Short for "double-precision floating-point number", meaning a 64-bit numeric
      value with a fractional part and an exponent.

- slug: double_square_brackets
  ref:
    - single_square_brackets
  en:
    term: "double square brackets"
    def: >
      An index enclosed in `[[...]]`, used to return a single value of the underlying type.

- slug: down_vote
  ref:
    - up_vote
  en:
    term: "down-vote"
    def: >
      A vote against something.

- slug: dynamic_loading
  en:
    term: "dynamic loading"
    def: >
      To [import](#import) a [module](#module) into the memory of a program while it
      is already running. Most [interpreted languages](#interpreted_language) use
      dynamic loading, and provide tools so that programs can find and load modules
      dynamically to configure themselves

- slug: dynamic_lookup
  en:
    term: "dynamic lookup"
    def: >
      To find a function or a property of an [object](#object) by name while a program
      is running. For example, instead of getting a specific property of an object
      using `obj.name`, a program might use `obj[someVariable]`, where `someVariable`
      could hold `"name"` or some other property name.

- slug: dynamic_scoping
  en:
    term: "dynamic scoping"
    def: >
      To find the value of a [variable](#variable_program) by looking at what is on
      the [call stack](#call_stack) at the moment the lookup is done. Almost all
      programming languages use [lexical_scoping](#lexical_scoping) instead, since it
      is more predictable.

- slug: edge
  en:
    term: "edge"
    def: >
      A connection between two [nodes](#node) in a [graph](#graph). An edge may have
      data associated with it, such as a name or distance.

- slug: element
  ref:
    - empty_element
  en:
    term: "element"
    def: >
      A named component in an [HTML](#html) or [XML](#xml) document. Elements are
      usually written `<name>`...`</name>`, where "..." represents the content of the
      element. Elements often have [attributes](#attribute).

- slug: emacs
  en:
    term: "Emacs (editor)"
    def: >
      A text editor that is popular among Unix programmers.

- slug: empty_element
  en:
    term: "empty element"
    def: >
      An [element](#element) of an [HTML](#html) or [XML](#xml) document that has no
      [children](#child_tree). Empty elements can always be written as
      `<name></name>`, but may also be written using the shorthand notation `<name/>`
      (with a slash after the name inside the angle brackets).

- slug: empty_vector
  en:
    term: "empty vector"
    def: >
      A vector that contains no elements. Empty vectors have a type such as logical or
      character, and are *not* the same as [null](#null).
  fr:
    term: "vecteur vide"
    def: >
      Un vecteur qui ne contient aucun élément. Les vecteurs vides peuvent être de
      type logique ou caractère, et sont *differents* des vecteurs [null](#null).

- slug: environment
  en:
    term: "environment"
    def: >
      A structure that stores a set of variable names and the values they refer to.

- slug: error_handling
  en:
    term: "error handling"
    def: >
      What a program does to detect and correct for errors. Examples include printing
      a message and using a default configuration if the user-specified configuration
      can't be found.

- slug: error_test
  en:
    term: "error (in a test)"
    def: >
      Signalled when something goes wrong in a [unit test](#unit_test) itself rather
      than in the system being tested. In this case, we do not know anything about the
      correctness of the system.

- slug: escape_sequence
  en:
    term: "escape sequence"
    def: >
      A sequence of characters used to represent some other character that would
      otherwise have a special meaning. For example, the escape sequence `\"` is used
      to represent a double-quote character inside a double-quoted string.

- slug: evaluation
  en:
    term: "evaluation"
    def: >
      The process of taking an expression such as `1+2*3/4` and turning it into a
      single irreducible value.

- slug: exception
  en:
    term: "exception"
    def: >
      An object that stores information about an error or other unusual event in a
      program. One part of a program will create and [raise an
      exception](#raise_exception) to signal that something unexpected has happened;
      another part will [catch](#catch_exception) it.

- slug: exception_handler
  en:
    term: "exception handler"
    def: >
      A piece of code that deals with an [exception](#exception) after it is
      [caught](#catch_exception), e.g., by writing a [log message](#log_message) or
      retrying the operation that failed.

- slug: expected_result
  ref:
    - actual_result
  en:
    term: "expected result (of test)"
    def: >
      The value that a piece of software is suposed to produced when tested in a
      certain way, or the state in which it is supposed to leave the system.

- slug: exploratory_programming
  en:
    term: "exploratory programming"
    def: >
      A software development methodology in which requirements emerge or change as the
      software is being written, often in response to results from early runs.

- slug: export
  en:
    term: "export"
    def: >
      To make something visible outside a [module](#module) so that other parts of a
      program can [import](#import) it. In most languages a module must export things
      explicitly in order to manage [name collision](#name_collision).

- slug: fail_test
  ref:
    - pass_test
  en:
    term: "fail (a test)"
    def: >
      A test fails if the [actual result](#actual_result) does not match the [expected result](#expected_result).

- slug: "false"
  ref:
    - truthy
    - falsy
  en:
    term: "false"
    def: >
      The logical ([Boolean](#boolean)) state opposite of "[true](#true)". Used in
      logic and programming to represent [binary](#binary) state of something.

- slug: falsy
  ref:
    - truthy
  en:
    term: "falsy"
    def: >
      Evaluating to [false](#false) in a [Boolean](#boolean) context.

- slug: faq
  en:
    term: "Frequently Asked Questions"
    acronym: "FAQ"
    def: >
      A curated list of questions commonly asked about a subject, along with answers.

- slug: feature_branch
  ref:
    - master_branch
  en:
    term: "feature branch"
    def: >
      A branch within a Git repository containing commits dedicated to a specific
      feature, e.g., a bug fix or a new function. This branch can be merged into
      another branch.

- slug: feature_data
  en:
    term: "feature (in data)"
    def: >
      A variable or observable in a dataset.

- slug: feature_engineering
  en:
    term: "feature engineering"
    def: >
      The process of choosing the variables to be used as inputs to a [model](#model).
      Choosing good features often depends on [domain knowledge](#domain_knowledge).

- slug: feature_request
  en:
    term: "feature request"
    def: >
      A request to the maintainers or developers of a software program to add a
      specific functionality (a feature) to that program.

- slug: feature_software
  en:
    term: "feature (in software)"
    def: >
      Some aspect of software that was deliberately designed or built. A [bug](#bug)
      is an undesired feature.

- slug: field
  en:
    term: "field"
    def: >
      A component of a [record](#record) containing a single value. Every record in a
      [tibble](#tibble) or database [table](#table) has the same fields.

- slug: filename_extension
  en:
    term: "filename extension"
    def: >
      The last part of a filename, usually following the '.' symbol. Filename
      extensions are commonly used to indicate the type of content in the file, though
      there is usually no guarantee that this is correct.

- slug: filename_stem
  en:
    term: "filename stem"
    def: >
      The part of the filename that doesn't include the [stem](#filename_stem). For
      example, the stem of `glossary.yml` is `glossary`.

- slug: filesystem
  en:
    term: "filesystem"
    def: >
      The part of the operating system that manages how files are stored and
      retrieved. Also used to refer to all of those files and directories or the
      specific way they are stored (as in "the Unix filesystem").

- slug: filter
  en:
    term: "filter"
    def: >
      As a verb, to choose a set of [records](#record) (i.e., rows of a table) based
      on the values they contain. As a noun, a command-line program that reads lines
      of text from files or [standard input](#stdin), performs some operation on them
      (such as filtering), and writes to a file or [stdout](#stdout).
  fr:
    term: "filtrer"
    def: >
      Le fait de sélectionner un ensemble d'[observations](#record) (example,
      certaines lignes d'une table) en se basant sur leurs valeurs.

- slug: fixture
  en:
    term: "fixture"
    def: >
      The thing on which a test is run, such as the parameters to the function being
      tested or the file being processed.

- slug: folder
  en:
    term: "folder"
    def: >
      Another term for a [directory](#directory).

- slug: for_loop
  ref:
    - while_loop
  en:
    term: "for loop"
    def: >
      A statement in a program that repeats one or more other statements (the [loop
      body](#loop_body)) once for each item in a sequence, such as each number in a
      range or each element of a list.

- slug: fork
  ref:
    - branch
  en:
    term: "fork"
    def: >
      A copy of one person's Git repository that lives in another person's GitHub
      account. Changes to the content of a fork can be submitted to the [upstream
      repository](#upstream_repository) via a [pull request](#pull_request).

- slug: full_identifier_git
  en:
    term: "full identifier (of a commit)"
    def: >
      A unique 160-bit identifier for a [commit](#commit) in a Git
      [repository](#repository), usually written as a 20-character
      [hexadecimal](#hexadecimal) character string.

- slug: full_join
  ref:
    - left_join
    - right_join
  en:
    term: "full join"
    def: >
      A [join](#join) that returns all rows and all columns from two tables A and B.
      Where the [keys](#key) of A and B match, values are combined; where they do not,
      missing values from either table are filled with [null](#null), [NA](#na), or
      some other [missing value](#missing_value).

- slug: fully_qualified_name
  en:
    term: "fully-qualified name"
    def: >
      An unambiguous name of the form `package::thing`.

- slug: functional_programming
  ref:
    - higher_order_function
    - oop
  en:
    term: "functional programming"
    def: >
      A style of programming in which data is transformed through successive
      application of functions, rather than by using control structures such as loops.

- slug: generator_function
  ref:
    - iterator_pattern
  en:
    term: "generator function"
    def: >
      A function whose state is automatically saved when it returns a value so that
      execution can be restarted. Generator functions are typically used to produce
      streams of values that can be processed by [for loops](#for_loop).

- slug: generic_function
  en:
    term: "generic function"
    def: >
      A collection of functions with similar purpose, each operating on a different
      class of data.
  fr:
    term: "fonction générique"
    def: >
      Une collection de fonctions ayant un objectif similaire, chacune opérant sur une
      classe de données différente.
  pt:
    term: "função genérica"
    def: >
      Um conjunto de funções com propósito similar, cada uma operando em uma classe
      diferente de dados.

- slug: geometric_mean
  en:
    term: "geometric mean"
    def: >

- slug: git
  en:
    term: "Git"
    def: >
      A version control tool to record and manage changes to a project.
  fr:
    term: "Git"
    def: >
      Un outil de gestion des versions qui permet d'enregistrer et de piloter les
      modifications effectuées au niveau d'un projet.
  pt:
    term: "Git"
    def: >
      Uma ferramenta de controle de versão para registrar e gerenciar mudanças em um projeto.

- slug: git_branch
  ref:
    - feature_branch
    - fork
    - master_branch
  en:
    term: "Git branch"
    def: >
      A snapshot of a version of a Git repository. Multiple branches can capture
      multiple versions of the same repository.
  fr:
    term: "Git branch"
    def: >
      Une photographie d'une version d'un dépôt Git. Plusieurs branches peuvent
      capturer plusieurs versions au niveau d'un même dépôt.
  pt:
    term: "Git branch"
    def: >
      Uma fotografia de uma versão de um repositório Git. Múltiplos branches podem
      capturar múltiplas versões de um mesmo repositório.

- slug: git_clone
  en:
    term: "Git clone"
    def: >
      Copies (and usually downloads) a Git [remote repository](#remote_repository)
      onto the local computer.
  fr:
    term: "Git clone"
    def: >
      Permet de copier (et générallement de télécharger) un [dépôt
      éloigné](#remote_repository) Git au niveau de l'ordinateur local.

- slug: git_conflict
  en:
    term: "Git conflict"
    def: >
      A situation in which incompatible or overlapping changes have been made on
      different branches that are now being [merged](#git_merge).

- slug: git_fork
  ref:
    - git_clone
  en:
    term: "Git fork"
    def: >
      To make a new copy of a Git [repository](#repository) on a server, or the copy
      that is made.

- slug: git_merge
  en:
    term: "Git merge"
    def: >
      Merging branches in Git incorporates development histories of two branches in
      one. If changes are made to similar parts of the branches on both branches a
      commit will occur and this must be resolved before the merge will be completed.

- slug: git_pull
  en:
    term: "Git pull"
    def: >
      Downloads and synchronizes changes between a [remote
      repository](#remote_repository) and a local [repository](#repository).
  fr:
    term: "Git pull"
    def: >
      Télécharge et synchronise des modifications entre le [dépôt
      éloigné](#remote_repository) et le [dépôt](#repository) local.

- slug: git_push
  en:
    term: "Git push"
    def: >
      Uploads and synchronizes changes between a local [repository](#repository) and a
      [remote repository](#remote_repository).
  fr:
    term: "Git push"
    def: >
      Charge et synchronise des modifications entre le [dépôt](#repository) local et
      le [dépôt éloigné](#remote_repository).

- slug: git_remote
  en:
    term: "Git remote"
    def: >
      A short name for a [remote repository](#remote_repository) (like a bookmark).

- slug: github
  en:
    term: "GitHub"
    def: >
      A cloud-based platform built around [Git](#git) that allows you to save versions
      of your project online and collaborate with other Git users.
  fr:
    term: "Github"
    def: >
      Une platefome dans le Cloud, construite autour de [Git](#git) qui permet de
      sauvegarder en ligne les versions d'un projet et de collaborer avec d'autres
      utilisateurs Git.
  pt:
    term: "GitHub"
    def: >
      Uma plataforma baseada em nuvem construída em torno do [Git](#git) que permite
      salvar versões do seu projeto online e colaborar com outras pessoas usuárias do Git.

- slug: global_environment
  en:
    term: "global environment"
    def: >
      The [environment](#environment) that holds top-level definitions in R, e.g.,
      those written directly in the interpreter.
  fr:
    term: "environnement global"
    def: >
      L'[environnement](#environment) qui contient des définitions de premier niveau
      dans R, example, celles écrites directement dans l'intérpreteur.

- slug: global_installation
  ref:
    - local_installation
  en:
    term: "global installation"
    def: >
      Installing a package in a location where it can be accessed by all users and projects.
  fr:
    term: "installation globale"
    def: >
      Le fait d'installer un package dans un emplacement où il peut être accessible
      par tous les utilisateurs ainsi que tous les projets.

- slug: global_variable
  ref:
    - local_variable
  en:
    term: "global variable"
    def: >
      A variable defined outside any particular function, which is therefore visible
      to all functions.
  es:
    term: "variable global"
    def: >
      Una variable definida fuera de alguna función en particular, por lo que es
      visible para todas las funciones.
  fr:
    term: "variable globale"
    def: >
      Une variable définie en dehors d'une fonction donnée, qui est par conséquent
      visible pour toutes les fonctions.

- slug: globbing
  en:
    term: "globbing"
    def: >
      To specify a set of filenames using a simplified form of [regular
      expressions](#regular_expression), such as `*.dat` to mean "all files whose
      names end in `.dat`". The name is derived from "global".

- slug: gnu
  ref:
    - gpl
  en:
    term: "GNU Operating System"
    acronym: "GNU"
    def: >
      "GNU" is an operating system that is free software. GNU is a recursive acronym
      for "GNU is Not Unix!". The GNU operating system consists of GNU packages as
      well as free software realeased by third parties.

- slug: gpl
  ref:
    - gnu
  en:
    term: "GNU Public License"
    acronym: "GPL"
    def: >
      A [license](#license) that allows people to re-use software as long as they
      distribute the source of their changes.

- slug: gradient_boosting
  en:
    term: "gradient boosting"
    def: >
      A [machine learning](#machine_learning) technique that produces an ensemble of
      weak prediction models (typically [decision trees](#decision_tree)) in a
      stepwise fashion.

- slug: gradient_descent
  ref:
    - backpropagation
  en:
    term: "gradient descent"
    def: >
      An optimization algorithm that repeatedly calculates the gradient at the current
      point takes a small step in that direction, and then recalculates the gradient.

- slug: graph
  ref:
    - tree
  en:
    term: "graph"
    def: >
      1. A plot or a chart that displays data, or 2. a data structure in which
      [nodes](#node) are connected to one another by [edges](#edge).

- slug: group
  en:
    term: "group"
    def: >
      To divide data into subsets according to some criteria while leaving records in
      a single structure.

- slug: gui
  en:
    term: "graphical user interface"
    acronym: "GUI"
    def: >
      A user interface that relies on windows, menus, pointers, and other graphical
      elements, as opposed to a [command-line interface](#cli) or voice-driven interface.
  pt:
    term: "interface gráfica de usuário"
    acronym: "GUI"
    def: >
      Uma interface de usuário cujo uso depende de janelas, menus, ponteiros e outros
      elementos gráficos, em oposição a uma [interface de linha de comando](#cli) ou
      interface comandada por voz.

- slug: handle_condition
  ref:
    - condition
    - exception
  en:
    term: "handle (condition)"
    def: >
      To accept responsibility for handling an error or other unexpected event. R
      prefers "handling a condition" to "catching an exception".

- slug: harmonic_mean
  en:
    term: "harmonic mean"
    def: >

- slug: hash_function
  en:
    term: "hash function"
    def: >
      A function that turns arbitrary data into a bit array of a fixed size. Hash
      functions are used to determine where data should be stored in a [hash table](#hash_table).

- slug: hash_table
  en:
    term: "hash table"
    def: >
      A data structure that calculates a pseudo-random key for each value and stores
      the value in that location. Hash tables enable fast lookup for arbitrary data at
      the cost of extra memory.

- slug: header_row
  ref:
    - csv
  en:
    term: "header row"
    def: >
      If present, the first row of a CSV file that defines column names (but
      tragically, not their data types or units).

- slug: heterogeneous
  ref:
    - homogeneous
  en:
    term: "heterogeneous"
    def: >
      Having mixed type. For example, an list can contain a mix of numbers, character
      strings, and values of other types.

- slug: hexadecimal
  en:
    term: "hexadecimal"
    def: >
      A base-16 number system. Hexadecimal values are usually written using the digits
      0-9 and the characters A-F in either upper or lower case. Hexadecimal is often
      used to represent [binary](#binary) values, since two hexadecimal digits exactly
      fit one byte.

- slug: higher_order_function
  en:
    term: "higher-order function"
    def: >
      A function that operates on other functions. For example, the higher-order
      function `map` executes a given function once on each value in an [list](#list).
      Higher-order functions are heavily used in [functional programming](#functional_programming).

- slug: hippocratic_license
  en:
    term: "Hippocratic License"
    def: >
      An ethical software [license](#license) that allows free use for any purpose
      that does not contravene the Universal Declaration of Human Rights.

- slug: histogram
  en:
    term: "histogram"
    def: >
      A graphical representation of the distribution of a set of numeric data, usually
      a vertical bar graph.

- slug: hitchhiker
  en:
    term: "hitchhiker"
    def: >
      Someone who is part of a project but doesn't actually do any work on it.

- slug: home_directory
  en:
    term: "home directory"
    def: >
      A directory that contains a user's files. Each user on a multi-user computer
      will have their own home directory; a personal computer will often only have one
      home directory.

- slug: homogeneous
  en:
    term: "homogeneous"
    def: >
      Having a single type. For example, a [vector](#vector) must be homogeneous: its
      values must all be numeric, logical, etc.

- slug: html
  ref:
    - xml
  en:
    term: "HyperText Markup Language"
    acronym: "HTML"
    def: >
      The standard [markup language](#markup_language) used for web pages. HTML is
      represented in memory using [DOM](#dom).

- slug: http
  en:
    term: "HyperText Transfer Protocol"
    acronym: "HTTP"
    def: >
      The standard [protocol](#protocol) for data transfer on the World-Wide Web. HTTP
      defines the format of [requests](#http_request) and [responses](#http_response),
      the meanings of standard error codes, and other features.

- slug: http_header
  en:
    term: "HTTP header"
    def: >
      A key-value pair at the top of an [HTTP](#http) [request](#http_request) or
      [response](#http_response) that carries additional information such as the
      user's preferred language or the length of the data being transferred.

- slug: http_request
  ref:
    - http_response
  en:
    term: "HTTP request"
    def: >
      A message sent from a [client](#client) to a [server](#server) using the
      [HTTP](#http) [protocol](#protocol) asking for data. A request usually asks for
      a web page, image, or other data.

- slug: http_response
  en:
    term: "HTTP response"
    def: >
      A reply sent from a [server](#server) to a [client](#client) using the
      [HTTP](#http) [protocol](#protocol) in response to a [request](#http_request).
      The response usually contains a web page, image, or data.

- slug: ide
  ref:
    - repl
  en:
    term: "Integrated Development Environment"
    acronym: IDE
    def: >
      An application that helps programmers develop software. IDEs typically have a
      built-in editor, a console to execute code immediately, and browsers for
      exploring data structures in memory and files on disk.
  es:
    term: "Entorno de Desarrollo Integrado"
    acronym: EDI
    def: >
      Una aplicación que ayuda a programadores a desarrollar software. Los EDI
      usualmente tiene un editor incorporado, una consola que ejecuta el código
      inmediatamente y navegadores para explorar estructuras de datos en la memoria y
      archivos en el disco.

- slug: import
  en:
    term: "import"
    def: >
      To bring things from a [module](#module) into a program for use. In most
      languages a program can only import things that the module explicitly [exports](#export).

- slug: impostor_syndrome
  en:
    term: "impostor syndrome"
    def: >
      The false belief that one's successes are a result of accident or fraud rather
      than ability.

- slug: in_place_operator
  en:
    term: "in-place operator"
    def: >
      An operator that updates one of its operands. For example, the expression `x +=
      2` uses the in-place operator `+=` to add 2 to the current value of `x` and
      assign the result back to `x`.

- slug: independent_variable
  en:
    term: "independent variable"
    def: >

- slug: inner_join
  en:
    term: "inner join"
    def: >
      A [join](#join) that returns combinations of rows from two tables A and B whose
      [keys](#key) match.

- slug: instance
  en:
    term: "instance"
    def: >

- slug: integration_test
  ref:
    - unit_test
  en:
    term: "integration test"
    def: >
      A test that checks whether the parts of a system work properly when put together.

- slug: interpeter
  en:
    term: "interpeter"
    def: >
      A program that runs other programs interactively.

- slug: interpreted_language
  en:
    term: "interpreted language"
    def: >
      A high-level language that is not executed directly by the computer, but instead
      is run by an [interpreter](#interpreter) that translates program instructions
      into machine commands on the fly.

- slug: interpreter
  en:
    term: "interpreter"
    def: >
      A program whose job it is to run programs written in a high-level [interpreted language](#interpreted_language).

- slug: invariant
  en:
    term: "invariant"
    def: >
      Something that is guaranteed to be true at some point in a program. Invariants
      are often expressed using [assertions](#assertion).

- slug: iso_date_format
  en:
    term: "ISO date format"
    def: >
      An international for formatting dates. While the full standard is complex, the
      most common form is `YYYY-MM-DD`, i.e., a four-digit year, a two-digit month,
      and a two-digit day separated by hyphens.

- slug: issue
  en:
    term: "issue"
    def: >
      A [bug report](#bug_report), feature request, or other to-do item associated
      with a project. Also called a [ticket](#ticket).

- slug: issue_label
  en:
    term: "label (an issue)"
    def: >
      A short textual tag associated with an [issue](#issue) to categorize it. Common
      labels include `bug` and `feature request`.

- slug: issue_tracking_system
  en:
    term: "issue tracking system"
    def: >
      Is similar to a [bug tracking system](#bug_tracker) in that it tracks "issues"
      made to a [repository](#repository), usually in the form of [feature
      requests](#feature_request), [bug reports](#bug_report), or some other todo item.

- slug: iterator_pattern
  ref:
    - visitor_pattern
  en:
    term: "Iterator pattern"
    def: >
      A [design pattern](#design_pattern) in which a temporary object or [generator
      function](#generator_function) produces each value from a collection in turn for
      processing. This pattern hides the differences between different kinds of data
      structures so that everything can be processed using loops.

- slug: join
  ref:
    - anti_join
    - cross_join
    - full_join
    - inner_join
    - left_join
    - right_join
    - self_join
  en:
    term: "join"
    def: >
      One of several operations that combine values from two [tables](#table).

- slug: json
  ref:
    - yaml
  en:
    term: "JavaScript Object Notation"
    acronym: "JSON"
    def: >
      A way to represent data by combining basic values like numbers and character
      strings in lists and name/value structures. The acronym stands for "JavaScript
      Object Notation"; unlike better-defined standards like [XML](#xml), it is
      unencumbered by a syntax for comments or ways to define a [schema](#schema).

- slug: k_means_clustering
  ref:
    - clustering
  en:
    term: "k-means clustering"
    def: >
      An [unsupervised_learning](#unsupervised_learning) algorithm that forms *k*
      groups by repeatedly calculating the [centroid](#centroid) of the current groups
      and then reallocating data points to the nearest centroid until the centroids no
      longer move.

- slug: k_nearest_neighbors
  en:
    term: "k-nearest neighbors"
    def: >
      A [classification](#classification) algorithm that classifies data points based
      on their similarity to nearby neighbors.

- slug: kebab_case
  ref:
    - camel_case
    - pothole_case
  en:
    term: "kebab case"
    def: >
      A naming convention in which the parts of a name are separated with dashes, as
      in `first-second-third`.

- slug: key
  en:
    term: "key"
    def: >
      A [field](#field) or combination of fields whose value(s) uniquely identify a
      [record](#record) within a [table](#table) or dataset. Keys are often used to
      select specific record and in [joins](#join).

- slug: keyword_arguments
  ref:
    - named_argument
    - variable_arguments
  en:
    term: "keyword arguments"
    def: >
      Extra arguments given to a function as key-value pairs.

- slug: latent_variable
  en:
    term: "latent variable"
    def: >
      A variable that is not observed directly but instead is inferred from the states
      or values of other variables.

- slug: latex
  en:
    term: "LaTeX"
    def: >
      The FORTRAN of scientific publishing.

- slug: lazy_evaluation
  en:
    term: "lazy evaluation"
    def: >
      Delaying evaluation of an expression until the value is actually needed (or at
      least until after the point where it is first encountered).

- slug: left_join
  ref:
    - full_join
    - right_join
  en:
    term: "left join"
    def: >
      A [join](#join) that combines data from two tables A and B. Where keys in table
      A match keys in table B, [fields](#field) are concatenated. Where a key in table
      A does *not* match a key in table B, columns from table B are filled with
      [null](#null), [NA](#na), or some other [missing value](#missing_value).

- slug: lexical_scoping
  en:
    term: "lexical scoping"
    def: >
      To look up the value associated with a name according to the textual structure
      of a program. Most programming languages use lexical scoping instead of [dynamic
      scoping](#dynamic_scoping) because the latter is less predictable.

- slug: library
  en:
    term: "library"
    def: >
      A reusable software package, also often called a [module](#module).
  pt:
    term: "biblioteca"
    def: >
      Um pacote de programas reutilizáveis, também frequentemente referido como um [módulo](#module).

- slug: license
  en:
    term: "license"
    def: >
      A legal document describing how something can be used and by whom.

- slug: lifecycle
  en:
    term: "lifecycle"
    def: >
      The steps that something is allowed or required to go through. The lifecycle of
      an [object](#object) runs from its [construction](#constructor) through the
      operations it can or must perform before it is destroyed; the lifecycle of an
      [issue](#issue) may be "created", "assigned", "in progress", "ready for review",
      and "completed".

- slug: lift
  en:
    term: "lift"
    def: >
      How well a model predicts or classifies things, measured as the ratio of the
      response in the segment identified to the response in the population as a whole.
      A lift of 1 means the model does no better than chance; higher lift means the
      model is doing better.

- slug: line_comment
  en:
    term: "line comment"
    def: >
      A [comment](#comment) in a program that spans part of a single line, as opposed
      to a [block comment](#block_comment) that may span multiple lines.
  pt:
    term: "comentário de linha"
    def: >
      Um [comentário](#comment) em um programa que abrange parte de uma única linha,
      em contraste a um [bloco de comentário](#block_comment) que pode abranger
      mútiplas linhas.

- slug: linear_regression
  ref:
    - logistic_regression
  en:
    term: "linear regression"
    def: >
      A method for finding the best straight-line fit between two datasets, typically
      by minimizing the squares of the distances between the points and a line.

- slug: linter
  en:
    term: "linter"
    def: >
      A program that checks for common problems in software, such as violations of
      indentation rules or variable naming conventions. The name comes from the first
      tool of its kind, called `lint`.

- slug: lisp
  en:
    term: "Lisp"
    def: >
      A family of programming languages that represent programs and data as nested
      lists. Many other programming languages have borrowed ideas from Lisp.

- slug: list
  en:
    term: "list"
    def: >
      A [vector](#vector) that can contain values of many different types.

- slug: list_comprehension
  en:
    term: "list comprehension"
    def: >
      In [Python](#python), an expression that creates a new list in place. For
      example, `[2*x for x in values]` creates a new list whose items are the doubles
      of those in `values`.

- slug: literate_programming
  ref:
    - r_markdown
  en:
    term: "literate programming"
    def: >
      A programming paradigm that mixes prose and code.

- slug: local_installation
  ref:
    - global_installation
  en:
    term: "local installation"
    def: >
      Placing a package inside a particular project so that it is only accessible
      within that project.

- slug: local_variable
  ref:
    - closure
    - global_variable
  en:
    term: "local variable"
    def: >
      A variable defined inside a function which is only visible within that function.
  es:
    term: "variable local"
    def: >
      Una variable definida dentro de una función, por lo que solo es visible dentro
      de ella.

- slug: log
  en:
    term: "log"
    def: >
      A record of a program's execution containing [messages](#log_message) written
      via a [logging framework](#logging_framework) for later inspection.

- slug: log_message
  en:
    term: "log message"
    def: >
      A single entry in a [log](#log) of a program's execution. Log messages are
      usually highly structured so that data (such as the time or the severity) can be
      recovered later.

- slug: logging_framework
  en:
    term: "logging framework"
    def: >
      A software library that managing internal reporting for programs.

- slug: logging_level
  en:
    term: "logging level"
    def: >
      A setting that controls how much information is generated by a [logging
      framework](#logging_framework). Typical logging levels include `DEBUG`,
      `WARNING`, and `ERROR`.

- slug: logical_indexing
  en:
    term: "logical indexing"
    def: >
      To index a vector or other structure with a vector of Booleans, keeping only the
      values that correspond to true values. Also referred to as [masking](#masking).

- slug: logistic_regression
  ref:
    - linear_regression
  en:
    term: "logistic regression"
    def: >
      A method for fitting a model to some data that uses logistic (S-shaped) curves
      instead of straight lines.

- slug: long_identifier_git
  en:
    term: "long identifier (of commit)"
    def: >
      See [full identifier](#full_identifier_git).

- slug: long_option
  en:
    term: "long option"
    def: >
      A full-word identifier for a [command line argument](#command_line_argument).
      While most common flags are a single letter preceded by a dash, such as `-v`,
      long options typically use two dashes and a readable name, such as `--verbose`.

- slug: loop_body
  en:
    term: "loop body"
    def: >
      The statement or statements executed by a loop.

- slug: machine_learning
  en:
    term: "machine learning"
    def: >
      The study or use of algorithms whose performance improves as they are given more
      data. Machine learning algorithms often use [training data](#training_data) to
      build a [model](#model). Their performance is then measured by how well they
      predict the properties of [test data](#test_data).

- slug: magic_number
  en:
    term: "magic number"
    def: >
      An unnamed numerical constant that appears in a program without explanation.

- slug: make
  en:
    term: "Make"
    def: >
      The original [build manager](#build_manager) for Unix, still in daily use after
      more than forty years.

- slug: makefile
  en:
    term: "Makefile"
    def: >
      A file containing commands for [Make](#make), often actually called `Makefile`.

- slug: markdown
  en:
    term: "Markdown"
    def: >
      A markup language with a simple syntax intended as a replacement for HTML.
      Markdown is often used for README files, and is the basis for [R markdown](r_markdown).

- slug: markov_chain
  ref:
    - bayesian_network
    - monte_carlo
  en:
    term: "Markov Chain"
    def: >
      Any [model](#model) describing a series of unfortunate events in which the
      probability of each event depends only on the current state, not on the path
      taken to reach that state.

- slug: markup_language
  ref:
    - latex
    - xml
  en:
    term: "markup language"
    def: >
      A set of rules for annotating text to define its meaning or how it should be
      displayed. The markup is usually not displayed, but instead controls how the
      underlying text is interpreted or shown. [Markdown](#markdown) and [HTML](#html)
      are widely-used markup languages for web pages.

- slug: marthas_rules
  en:
    term: "Martha's Rules"
    def: >
      A simple set of rules for making decisions in small groups.

- slug: masking
  en:
    term: "masking"
    def: >

- slug: master_branch
  ref:
    - feature_branch
  en:
    term: "master branch"
    def: >
      A dedicated, permanent, central branch which should contain a "ready product".
      As a new feature is developed on a separate branch to avoid breaking the main
      code, it can be merged into the master branch.

- slug: maximum_likelihood_estimation
  en:
    term: "maximum likelihood estimation"
    def: >
      To choose the parameters for a [probability
      distribution](#probability_distribution) in order to maximize the likelihood of
      obtaining observed data.

- slug: mean
  ref:
    - median
    - mode
  en:
    term: "mean"
    def: >
      The average value of a dataset, more properly known as the [arithmetic
      mean](#arithmetic_mean) to distinguish it from the [geometric](#geometric_mean)
      and [harmonic](#harmonic_mean) means.

- slug: mean_absolute_error
  ref:
    - mean_squared_error
    - root_mean_squared_error
  en:
    term: "mean absolute error"
    def: >
      The average error of all predicted values compared with actual values.

- slug: mean_squared_error
  ref:
    - root_mean_squared_error
  en:
    term: "mean squared error"
    def: >
      The average of the squares of all the errors of all predicted values compared
      with actual values. Squaring makes larger errors count for more, making this a
      more popular measure than [mean absolute error](#mean_absolute_error).

- slug: median
  ref:
    - mode
  en:
    term: "median"
    def: >
      A value separating the upper and lower halves of a sorted dataset. The median
      often gives a better idea of what is typical of the dataset than the
      [mean](#mean), which can be influenced by a small number of extreme outliers.

- slug: merge_git
  en:
    term: "merge (Git)"
    def: >
      See [Git merge](#git_merge)

- slug: method
  en:
    term: "method"
    def: >
      An implementation of a [generic function](#generic_function) that handles
      objects of a specific class.

- slug: milestone
  en:
    term: "milestone"
    def: >
      A target that a project is trying to meet, often represented as a set of
      [issues](#issue) that all have to be resolved by a certain time.

- slug: mime_type
  en:
    term: "MIME type"
    def: >
      A standard way to identify the contents of files on the internet. The term is an
      acronym of "multi-purpose Internet mail extension", and MIME types are often
      identified by [filename extensions](#filename_extension), such as `.png` for
      PNG-formatted images.

- slug: missing_value
  en:
    term: "missing value"
    def: >
      A special value such as [null](#null) or [NA](#na) used to indicate the absence
      of data. Missing values can signal that data was not collected or that the data
      didn't exist in the first place (e.g., the middle name of someone who doesn't
      have one).

- slug: mit_license
  en:
    term: "MIT License"
    def: >
      A [license](#license) that allows people to re-use software with no restrictions.

- slug: mock_object
  en:
    term: "mock object"
    def: >
      A simplified replacement for part of a program whose behavior is easy to control
      and predict. Mock objects are used in [unit tests](#unit_test) to simulate
      databases, web services, and other complex systems.

- slug: mode
  ref:
    - mean
    - median
  en:
    term: "mode"
    def: >
      The value that occurs most frequently in a dataset.

- slug: model
  en:
    term: "model"
    def: >
      A specification of the mathematical relationship between different variables.

- slug: module
  en:
    term: "module"
    def: >
      A reusable software package, also often called a [library](#library).

- slug: monte_carlo
  ref:
    - markov_chain
  en:
    term: "Monte Carlo method"
    def: >
      Any method or algorithm that relies on artificially-injected randomness.

- slug: moving_average
  en:
    term: "moving average"
    def: >
      The [mean](#mean) of each set of several several consecutive values from [time
      series](#time_series) data.

- slug: multi_threaded
  en:
    term: "multi-threaded"
    def: >
      Capable of performing several operations simultaneously. Multi-threaded programs
      are usually more efficient than [single-threaded](#single_threaded) ones, but
      also harder to understand and debug.

- slug: mutation
  en:
    term: "mutation"
    def: >
      Changing data in place, such as modifying an element of an array or adding a
      record to a database.

- slug: n_gram
  en:
    term: "n-gram"
    def: >
      A sequence of $N$ items, typically words in natural language. For example, a
      trigram is a sequence of three words. N-grams are often used as input in
      [computational linguistics](#computational_linguistics).

- slug: na
  ref:
    - "null"
  en:
    term: "NA"
    def: >
      A special value used to represent data that is not available.
  ar:
    term: "لاشيء"
    def: >
      هو رمز مميز يٌمثِل حرفاً بلا قيمة أو قيمة مفقودة أي انه يرمز إلى عدم وجود أي
      قيمة على الإطلاق

- slug: naive_bayes_classifier
  en:
    term: "naive Bayes classifier"
    def: >
      Any [classification](#classification) algorithm based on [Bayes'
      Theorem](#bayes_theorem) that assumes every [feature](#feature_data) being
      classified is independent of every other feature.

- slug: name_collision
  ref:
    - call_stack
    - fully_qualified_name
  en:
    term: "name collision"
    def: >
      The ambiguity that arises when two or more things in a program that have the
      same name are active at the same time. Most languages use
      [namespaces](#namespace) to prevent such collisions.

- slug: named_argument
  ref:
    - keyword_arguments
    - variable_arguments
  en:
    term: "named argument"
    def: >
      A function parameter that is given a value by explicitly naming it in a function call.

- slug: namespace
  ref:
    - name_collision
  en:
    term: "namespace"
    def: >
      A collection of names in a program that exists in isolation from other
      namespaces. Each function, [object](#object), [class](#class), or
      [module](#module) in a program typically has its own namespace so that
      references to "X" in one part of a program don't accidentally refer to something
      called "X" in another part of the program.

- slug: nano_editor
  en:
    term: "Nano (editor)"
    def: >
      A very simple text editor found on most Unix systems.

- slug: negative_selection
  en:
    term: "negative selection"
    def: >
      To specify the elements of a vector or other data structure that aren't desired
      by negating their indices.

- slug: neural_network
  ref:
    - deep_learning
    - backpropagation
    - perceptron
  en:
    term: "neural network"
    def: >
      One of a large family of algorithms for identifying patterns in data by
      mimicking the way neurons interact. A neural network consists of one or more
      layers of nodes, each of which is connected to nodes in the preceding and
      subsequent layer. If enough of a node's inputs are active, that node activates
      as well.

- slug: nlp
  en:
    term: "natural language processing"
    acronym: NLP
    def: >
      See [computational linguistics](#computational_linguistics).

- slug: node
  en:
    term: "node"
    def: >
      An element of a [graph](#graph) that is connected to other nodes by
      [edges](#edge). Nodes typically have data associated with them, such as names or weights.

- slug: non_blocking_execution
  en:
    term: "non-blocking execution"
    def: >
      To allow a program to continue running while an operation is in progress. For
      example, many systems support non-blocking execution for file I/O so that the
      program can continue doing work while it waits for data to be read from or
      written to the [filesystem](#filesystem) (which is typically much slower than
      the CPU).

- slug: normal_distribution
  en:
    term: "normal distribution"
    def: >
      A continuous random distribution with a symmetric bell-curve shape. As datasets
      get larger, some of their most important statistical properties can be modeled
      using a normal distribution.

- slug: nosql_database
  ref:
    - relational_database
  en:
    term: "NoSQL database"
    def: >
      Any database that doesn't use the relational model. The awkward name comes from
      the fact that such databases don't use [SQL](#sql) as a query language.

- slug: "null"
  en:
    term: "null"
    def: >
      A special value used to represent a missing object. Null is not the same as NA,
      and neither is the same as an [empty vector](#empty_vector).

- slug: null_hypothesis
  ref:
    - p_value
  en:
    term: "null hypothesis"
    def: >
      The claim that any patterns seen in data are entirely due to chance. Other
      claims (e.g., "X causes Y") must be much more likely than the null hypothesis in
      order to be substantiated.
  pt:
    term: "hipótese nula"
    def: >
      A afirmação de que quaisquer padrões observados nos dados foram gerados
      inteiramente ao acaso. Outras afirmações (por exemplo, "X causa Y") devem ser
      mais prováveis de acontecer do que a hipótese nula para que possam ser sustentadas.

- slug: nullary_expression
  ref:
    - binary_expression
    - ternary_expression
    - unary_expression
  en:
    term: "nullary expression"
    def: >
      An "expression" with no arguments, such as the value 3.

- slug: object
  en:
    term: "object"
    def: >
      In [object-oriented programming](#oop), a structure that contains the data for a
      specific instance of a [class](#class). The operations the object is capable of
      are defined by the class's [methods](#method).

- slug: objective_function
  ref:
    - gradient_descent
  en:
    term: "objective function"
    def: >
      A function of one or more variables used to measure or compare the goodness of
      different solutions in an optimization problem.

- slug: observation
  en:
    term: "observation"
    def: >

- slug: off_by_one_error
  en:
    term: "off-by-one error"
    def: >
      A common error in programming in which the program refers to element `i` of a
      structure when it should refer to element `i-1` or `i+1`, or processes `N`
      elements when it should process `N-1` or `N+1`.

- slug: oop
  en:
    term: "object-oriented programming"
    acronym: "OOP"
    def: >
      A style of programming in which functions and data are bound together in objects
      that only interact with each other through well-defined interfaces.

- slug: open_license
  en:
    term: "open license"
    def: >
      A [license](#license) that permits general re-use, such as the [MIT
      License](#mit_license) or [GPL](#gpl) for software and [CC-BY](#cc_by) or
      [CC-0](#cc_0) for data, prose, or other creative outputs.

- slug: open_science
  en:
    term: "open science"
    def: >
      A generic term for making scientific software, data, and publications generally available.

- slug: operating_system
  en:
    term: "operating system"
    def: >
      A program that provides a standard interface to whatever hardware it is running
      on. Theoretically, any program that only interacts with the operating system
      should run on any computer that operating system runs on.

- slug: optional_parameter
  en:
    term: "optional_parameter"
    def: >
      A [parameter](#parameter) that does not have to be given a value when a function
      is called. Most programming languages require programmers to define [default
      values](#default_value) for optional parameters or assign them a special value automatically.

- slug: orcid
  en:
    term: "ORCID"
    def: >
      An Open Researcher and Contributor ID that uniquely and persistently identifies
      an author of scholarly works. ORCIDs are for people what [DOIs](#doi) are for documents.

- slug: orthogonality
  en:
    term: "orthogonality"
    def: >
      The ability to use various features of software in any combination. Orthogonal
      systems tend to be easier to understand, since features can be combined without
      worrying about unexpected interactions.

- slug: outlier
  ref:
    - overfitting
  en:
    term: "outlier"
    def: >
      Extreme values that might be measurement or recording errors, or might actually
      be rare events. Outliers are sometimes ignored when doing statistics, or handled
      or visualized separately.

- slug: overfitting
  ref:
    - outlier
  en:
    term: "overfitting"
    def: >
      Fitting a [model](#model) so closely to one dataset that it does not generalize
      to others.

- slug: p_value
  en:
    term: "p value"
    def: >
      The probability of obtaining a result at least as strong as the one observed if
      the [null_hypothesis](#null_hypothesis) is true (i.e., if variation is purely
      due to chance). The lower the p-value, the more likely it is that something
      other than chance is having an effect.

- slug: package
  en:
    term: "package"
    def: >
      A collection of code, data, and documentation that can be distributed and
      re-used. Also referred to in some languages as a [library](#library) or [module](#module).

- slug: package_manager
  en:
    term: "package manager"
    def: >
      A program that does its best to keep track of the bits and bobs of software
      installed on a computer and their dependencies on one another.

- slug: pager
  en:
    term: "pager"
    def: >
      A program that displays a few lines of text at a time.

- slug: parameter
  en:
    term: "parameter"
    def: >
      A variable whose value is passed into a function when the function is called.
      Some writers distinguish parameters (the variables) from [arguments](#argument)
      (the values passed in), but others use the terms in the opposite sense. It's all
      very confusing.

- slug: parent_class
  en:
    term: "parent class"
    def: >
      In [object-oriented programming](#oop), the class from which another class
      (called the [child class](#child_class)) is derived.

- slug: parent_directory
  ref:
    - subdirectory
  en:
    term: "parent directory"
    def: >
      The directory that contains another directory of interest. Going from a
      directory to its parent, then its parent, and so on eventually leads to the
      [root directory](#root_directory) of the [filesystem](#filesystem).

- slug: parent_tree
  en:
    term: "parent (in a tree)"
    def: >
      A [node](#node) in a [tree](#node) that is above another node (call a
      [child](#child_tree)). Every node in a tree except the [root node](#root_tree)
      has a single parent.

- slug: parse
  en:
    term: "parse"
    def: >
      To translate the text of a program or web page into a data structure in memory
      that the program can then manipulate.

- slug: pass_test
  ref:
    - fail_test
  en:
    term: "pass (a test)"
    def: >
      A test passes if the [actual result](#actual_result) matches the [expected result](#expected_result).

- slug: patch
  en:
    term: "patch"
    def: >
      A single file containin a set of changes to a set of files, separated by markers
      that indicate where each individual change should be applied.

- slug: path
  ref:
    - absolute_path
    - relative_path
  en:
    term: "path (in filesystem)"
    def: >
      A string that specifies a location in a [filesystem](#filesystem). In Unix, the
      directories in a path are joined using `/`.

- slug: pattern_rule
  en:
    term: "pattern rule"
    def: >
      A generic [build rule](#build_rule) that describes how to update any file whose
      name matches a pattern. Pattern rules often use [automatic
      variables](#automatic_variable) to represent the actual filenames.

- slug: peanuts
  en:
    term: "Peanuts"
    def: >
      An American comic strip by Charles M. Schulz which has inspired the names of R versions.

- slug: perceptron
  en:
    term: "perceptron"
    def: >
      The simplest kind of [neural network])(#neural_network), which approximates a
      single neuron with N binary inputs by computing a weighted sum of its inputs and
      firing if that value is zero or greater.

- slug: permalink
  en:
    term: "permalink"
    def: >
      Short for "permanent link", a URL that is intended to last forever.

- slug: phony_target
  en:
    term: "phony target"
    def: >
      A [build target](#build_target) that doesn't correspond to an actual file. Phony
      targets are often used to store commonly-used commands in a [Makefile](#makefile).

- slug: pipe_operator
  en:
    term: "pipe operator"
    def: >
      The `%>%` used to make the output of one function the input of the next.

- slug: pipe_shell
  en:
    term: "pipe (in the Unix shell)"
    def: >
      The `|` used to make the output of one command the input of the next.

- slug: pivot_table
  en:
    term: "pivot table"
    def: >
      A technique for summarizing tabular data in which each cell represents the sum,
      average, or other function of the subset of the original data identified by the
      cell's row and column heading.

- slug: plus_one
  en:
    term: "+1"
    def: >
      A vote in favor of something.
  fr:
    term: "+1"
    def: >
      Un vote en faveur de quelque chose.
  es:
    term: "+1"
    def: >
      Un voto a favor de alguna cosa.

- slug: poisson_distribution
  en:
    term: "Poisson distribution"
    def: >
      A [discrete random distribution](#discrete_random_variable) that expresses the
      probability of $N$ events occurring in a fixed time interval if the events occur
      at a constant rate, independent of the time since the last event.

- slug: positional_argument
  en:
    term: "positional argument"
    def: >
      An argument to a function that gets its value according to its place in the
      function's definition, as opposed to a [named argument](#named_argument) that is
      explicitly matched by name.

- slug: posterior_distribution
  en:
    term: "posterior distribution"
    def: >

- slug: pothole_case
  ref:
    - camel_case
    - kebab_case
  en:
    term: "pothole case"
    def: >
      A naming style that separates the parts of a name with underscores, as in `first_second_third`.

- slug: prerequisite
  ref:
    - dependency
  en:
    term: "prerequisite"
    def: >
      Something that a [build target](#build_target) depends on.

- slug: principal_component_analysis
  ref:
    - dimension_reduction
  en:
    term: "principal component analysis"
    acronym: "PCA"
    def: >
      An algorithm that find the axis along which data varies most, then the axis that
      accounts for the largest part of the remaining variation, and so on.

- slug: prior_distribution
  en:
    term: "prior distribution"
    def: >
      The [probability distribution](#probability_distribution) that is assumed as a
      starting point when using [Bayes' Theorem](bayes_theorem) and used to construct
      a more accurate [posterior_distribution](#posterior_distribution).

- slug: prng
  ref:
    - seed
  en:
    term: "pseudo-random number generator"
    acronym: "PRNG"
    def: >
      A function that can generate [pseudo-random numbers](#pseudo_random_number).

- slug: probability_distribution
  en:
    term: "probability distribution"
    def: >
      A mathematical description of all possible outcomes of a random event and the
      probability of each occurring.

- slug: procedural_programming
  en:
    term: "procedural programming"
    def: >
      A style of programming in which functions operate on data that is passed into
      them. The term is used in contrast to [object-oriented programming](#oop).

- slug: process
  en:
    term: "process"
    def: >
      An [operating system](#operating_system)'s representation of a running program.
      A process typically has some memory, the identify of the user who is running it,
      and a set of connections to open files.

- slug: product_manager
  en:
    term: "product manager"
    def: >
      The person responsible for defining what features a product should have.

- slug: production_code
  en:
    term: "production code"
    def: >
      Software that is delivered to an end user. The term is used to distinguish such
      code from test code, deployment infrastructure, and everything else that
      programmers write along the way.

- slug: project_manager
  en:
    term: "project manager"
    def: >
      The person responsible for ensuring that a project moves forward.

- slug: prompt
  ref:
    - continuation_prompt
  en:
    term: "prompt"
    def: >
      The text printed by a [REPL](#repl) or [shell](#shell) that indicates it is
      ready to accept another command. The default prompt in the Unix shell is usually
      `$`, while in [Python](#python) it is `>>>`.

- slug: protocol
  en:
    term: "protocol"
    def: >
      Any standard specifying how two pieces of software interact. A network protocol
      such as [HTTP](#http) defines the messages that [clients](#client) and
      [servers](#server) exchange on the World-Wide Web; [object-oriented](#oop)
      programs often define protocols for interactions between [objects](#object) of
      different [classes](#class).

- slug: provenance
  en:
    term: "provenance"
    def: >
      A record of where data originally came from and what was done to process it.

- slug: pseudo_random_number
  en:
    term: "pseudo-random number"
    def: >
      A value generated in a repeatable way that resemble the true randomness of the
      universe well enough to fool merely mortal observers.

- slug: psf
  en:
    term: "Python Software Foundation"
    acronym: "PSF"
    def: >
      A non-profit organization that oversees and promotes the development and use of [Python](#python).

- slug: pull_indexing
  ref:
    - push_indexing
  en:
    term: "pull indexing"
    def: >
      Vectorized indexing in which the value at location `i` in the index vector
      specifies which element of the source vector is being pulled into that location
      in the result vector, i.e., `result[i] = source[index[i]]`.

- slug: pull_request
  ref:
    - fork
  en:
    term: "pull request"
    def: >
      The request to merge a new feature or correction created on a user's fork of a
      [Git](#git) repository into the [upstream repository](#upstream_repository). The
      developer will be notified of the change, review it, make or suggest changes,
      and potentially merge it.

- slug: push_indexing
  ref:
    - pull_indexing
  en:
    term: "push indexing"
    def: >
      Vectorized indexing in which the value at location `i` in the index vector
      specifies an element of the result vector that gets the corresponding element of
      the source vector, i.e., `result[index[i]] = source[i]`. Push indexing can
      easily produce gaps and collisions.

- slug: python
  en:
    term: "Python"
    def: >
      A popular interpreted open-source programming language that relies on
      indentation to define control structure.

- slug: quantile
  en:
    term: "quantile"
    def: >
      If a set of sorted values are divided into groups of each size, each group is
      called a quantile. For example, if there are five groups, each is called a
      *quintile*; the bottom quintile contains the lowest 20% of the values, while the
      top quintile contains the highest 20%.

- slug: query_string
  en:
    term: "query string"
    def: >
      The portion of a [URL](#url) after the quesiton mark `?` that specifies extra
      parameters for the [HTTP request](#http_request) as name-value pairs.

- slug: quosure
  en:
    term: "quosure"
    def: >
      A data structure containing an unevaluated expression and its environment.

- slug: quoting_function
  en:
    term: "quoting function"
    def: >
      A function that is passed expressions rather than the values of those expressions.

- slug: r_consortium
  en:
    term: "R Consortium"
    def: >
      A group that supports the worldwide community of users, maintainers and
      developers of [R](#r_language). Its members include leading institutions and
      companies dedicated to the use, development and growth of R.

- slug: r_foundation
  en:
    term: "R Foundation"
    def: >
      A non-profit founded by the R development core team providing support for R. It
      is a member of the [R Consortium](#r_consortium).

- slug: r_hub
  en:
    term: "R Hub"
    def: >
      A free platform available to check a `R` package on several different platforms
      in preparation for the CRAN submission process.

- slug: r_language
  en:
    term: "R (programming language)"
    def: >
      A popular open source programming language used primarily for data science.

- slug: r_markdown
  en:
    term: "R Markdown"
    def: >
      A dialect of [Markdown](#markdown) that allows authors to mix prose and code
      (usually written in R) in a single document. Cf. [literate programming](#literate_programming).
  es:
    term: "R Markdown"
    def: >
      Un dialecto de [Markdown](#markdown) que permite a sus autores mezclar prosa y
      código (usualmente escrito en R) en un mismo documento. Cf. [literate programming](#literate_programming).

- slug: raise_exception
  ref:
    - throw_exception
  en:
    term: "raise (an exception)"
    def: >
      To signal that something unexpected or unusual has happened in a program by
      creating an [exception](#exception) and handing it to the error-handling system,
      which then tries to find a point in the program that will
      [catch](#catch_exception) it.

- slug: random_forests
  en:
    term: "random forests"
    def: >
      A [classification](#classification) algorithm An algorithm used for regression
      or classification that uses [decision trees](#decision_tree). Each tree votes
      for a classification, and the algorithm chooses the classification having the
      most votes over all the trees in the forest.

- slug: raster_image
  en:
    term: "raster image"
    def: >
      An image stored as a matrix of pixels.

- slug: reactive_programming
  en:
    term: "reactive programming"
    def: >
      A style of programming in which actions are triggered by external events.

- slug: reactive_variable
  en:
    term: "reactive variable"
    def: >
      A variable whose value is automatically updated when some other value or values
      change. Reactive variables are used extensively in [Shiny](#shiny).

- slug: record
  en:
    term: "record"
    def: >
      A group of related values that are stored together. A record may be represented
      as a [tuple](#tuple) or as a row in a [table](#table); in the latter case, every
      record in the table has the same [fields](#field).

- slug: recursion
  en:
    term: "recursion"
    def: >
      Calling a function from within a call to that function, or defining a term using
      a simpler version of the same term.

- slug: recycle
  en:
    term: "recycle"
    def: >
      To re-use values from a shorter vector in order to generate a sequence of the
      same length as a longer one.
  es:
    term: "reciclar"
    def: >
      Reutilizar valores de un vector más corto con el fin de generar una secuencia
      del mismo largo que el vector más largo.

- slug: redirection
  en:
    term: "redirection"
    def: >
      To send a request for a web page or web service to a different page or service.

- slug: refactoring
  en:
    term: "refactoring"
    def: >
      Reorganizing software without changing its behavior.

- slug: regression_testing
  en:
    term: "regression testing"
    def: >
      Testing software to ensure that things which used to work haven't been broken.

- slug: regular_expression
  en:
    term: "regular expression"
    def: >
      A pattern for matching text, written as text itself. Regular expressions are
      sometimes called "regexp", "regex", or "RE", and are as powerful as they are cryptic.
  es:
    term: "expresión regular"
    def: >
      Un patrón para buscar coincidencias en texto, que están a su vez escritas como
      texto. Las expresiones regulares a veces son llamadas "regexp", "regex" o "RE",
      y son tan poderosas como crípticas.

- slug: reinforcement_learning
  ref:
    - supervised_learning
    - unsupervised_learning
  en:
    term: "reinforcement learning"
    def: >
      Any [machine learning](#machine_learning) algorithm which is not given specific
      goals to meeting, but instead is given feedback on whether or not it is making progress.

- slug: relational_database
  ref:
    - sql
    - table
  en:
    term: "relational database"
    def: >
      A database that organizes information into tables, each of which has a fixed set
      of named fields (shown as columns) and a variable number of records (shown as rows).
  es:
    term: "base de datos relacional"
    def: >
      Una base de datos que organiza la información en tablas, cada una de las cuales
      tiene un set fijo de campos con nombre (que se muestran como columnas) y un
      número variable de registros (que se muestran como filas).

- slug: relative_error
  en:
    term: "relative error"
    def: >
      The absolute value of the difference between the actual and correct value
      divided by the desired value. For example, if the actual value is 9 and the
      correct value is 10, the relative error is 0.1. Relative error is usually more
      useful than [absolute error](#absolute_error).

- slug: relative_path
  ref:
    - absolute_path
  en:
    term: "relative path"
    def: >
      A path whose destination is interpreted relative to some other location, such as
      the [current working directory](#current_working_directory). A relative path is
      the equivalent of giving directions using terms like "straight" and "left".
  pt:
    term: "caminho relativo"
    def: >
      Um caminho cujo destino é interpretado de maneira relativa a outro local, como o
      [diretório de trabalho](#current_working_directory). Um caminho relativo é o
      equivalente a indicar um destino com termos como "siga em frente" e "vire a esquerda".

- slug: relative_row_number
  en:
    term: "relative row number"
    def: >
      The index of a row in a displayed portion of a table, which may or may not be
      the same as the [absolute row number](#absolute_row_number) within the table.

- slug: remote_login
  en:
    term: "remote login"
    def: >
      Starting an interactive session on one computer from another computer, e.g., by
      using [SSH](#ssh).

- slug: remote_repository
  en:
    term: "remote repository"
    def: >
      A [repository](#repository) located on another computer. Tools such as Git are
      designed to synchronize changes between local and remote repositories in order
      to share work.

- slug: repl
  ref:
    - ide
  en:
    term: "read-eval-print loop"
    acronym: "REPL"
    def: >
      An interactive program that reads a command typed in by a user, executes it,
      prints the result, and then waits patiently for the next command. REPLs are
      often used to explore new ideas or for debugging.

- slug: repository
  ref:
    - git
    - github
  en:
    term: "repository"
    def: >
      A place where a [version control system](#version_control_system) stores the
      files that make up a project and the metadata that describes their history.
  es:
    term: "repositorio"
    def: >
      Lugar en el que un [sistema de control de versión](#version_control_system)
      guarda los archivos que conforman un proyecto y los metadatos que describen su historia.
  pt:
    term: "repositório"
    def: >
      Um local onde um [sistema de controle de versão](#version_control_system)
      armazena os arquivos que compõem um projeto e os metadados que descrevem sua história.

- slug: reprex
  en:
    term: "reprex"
    def: >
      A reproducible example. When asking questions about coding problems online or
      filing issues on GitHub, you should always include a reprex so others can
      reproduce your problem and help. The
      [reprex](https://github.com/tidyverse/reprex) package can help!

- slug: reproducible_example
  en:
    term: "reproducible example"
    def: >
      See [reprex](#reprex).

- slug: reproducible_research
  en:
    term: "reproducible research"
    def: >
      The practice of escribing and documenting research results in such a way that
      another researcher or person can re-run the analysis code on the exact data to
      obtain the same result.
  pt:
    term: "pesquisa reprodutível"
    def: >
      A prática de escrever e documentar resultados de pesquisa de forma que outras
      pessoas pesquisadoras possam executar novamente o código de análise com os
      mesmos dados para obter os mesmos resultados.

- slug: restructured_text
  ref:
    - markdown
  en:
    term: "reStructured Text"
    acronym: "reST"
    def: >
      A plaintext markup format used primarily in [Python](#python) documentation.

- slug: revision
  en:
    term: "revision"
    def: >
      See [commit](#commit).

- slug: right_join
  ref:
    - full_join
    - left_join
  en:
    term: "right join"
    def: >
      A [join](#join) that combines data from two tables A and B. Where keys in table
      A match keys in table B, [fields](#field) are concatenated. Where a key in table
      A does *not* match a key in table B, columns from table A are filled with
      [null](#null), [NA](#na), or some other [missing value](#missing_value).

- slug: root_directory
  en:
    term: "root directory"
    def: >
      The directory that contains everything else, directly or indirectly. The root
      directory is written `/` (a bare forward slash).

- slug: root_mean_squared_error
  ref:
    - mean_absolute_error
  en:
    term: "root mean squared error"
    acronym: RMSE
    def: >
      The square root of the [mean squared error](#mean_squared_error). Like the
      [standard deviation](#standard_deviation), it is in the same units as the
      original data.

- slug: root_tree
  en:
    term: "root (in a tree)"
    def: >
      The node in a tree of which all other nodes are direct or indirect
      [children](#child_tree), or equivalently the only node in the tree that has no [parent](#parent_tree).

- slug: rotating_file
  en:
    term: "rotating file"
    def: >
      A set of files used to store recent information. For example, there might be one
      file with results for each day of the week, so that results from last Tuesday
      are overwritten this Tuesday.

- slug: rse
  en:
    term: "research software engineer"
    acronym: "RSE"
    def: >
      Someone whose primary responsibility is to build the specialized software that
      other researchers depend on.

- slug: s3
  en:
    term: "S3"
    def: >
      A framework for object-oriented programming in R.

- slug: s4
  en:
    term: "S4"
    def: >
      A framework for object-oriented programming in R.

- slug: s_language
  en:
    term: "S"
    def: >
      A language originally developed in Bell Labs for data analysis, statistical
      modeling, and graphics. [R](#r_language) is a dialect of S.
  es:
    term: "S"
    def: >
      Un lenguaje para análisis de datos, modelado estadístico y gráficos desarrollado
      originalmente en los Laboratorios Bell. [R](#r_language) es un dialecto de S.

- slug: sandbox
  en:
    term: "sandbox"
    def: >
      A testing environment that is separate from the production system, or an
      environment that is only allowed to perform a restricted set of operations for
      security reasons.

- slug: scalar
  en:
    term: "scalar"
    def: >
      A single value of a particular type, such as 1 or "a". Scalars don't really
      exist in R; values that appear to be scalars are actually vectors of unit length.
  es:
    term: "escalar"
    def: >
      Un único valor de un tipo particular, como 1 o "a". Los escalares realmente no
      existen en R; los valores que parecen ser escalares son en realidad vectores de
      largo uno.

- slug: schema
  en:
    term: "schema"
    def: >
      A specification of the format of a dataset, including the name, format, and
      content of each [table](#table).

- slug: scope
  en:
    term: "scope"
    def: >
      The portion of a program within which a definition can be seen and used. Cf.
      [closure](#closure), [global variable](#global_variable), and [local variable](#local_variable).

- slug: script
  en:
    term: "script"
    def: >
      Originally, a program written in a language too usable for "real" programmers to
      take seriously; the term is now synonymous with program.

- slug: search_path
  en:
    term: "search path"
    def: >
      The list of directories that a program searches to find something. For example,
      the Unix [shell](#shell) uses the search path stored in the `PATH` variable when
      trying to find a program given its name.

- slug: seed
  en:
    term: "seed"
    def: >
      A value used to initialize a [pseudo-random number generator](#prng).

- slug: select
  en:
    term: "select"
    def: >
      To choose entire columns from a table by name or location.

- slug: self_join
  en:
    term: "self join"
    def: >
      A [join](#join) that combines a table with itself.

- slug: semantic_versioning
  en:
    term: "semantic versioning"
    def: >
      A standard for identifying software releases. In the version identifier
      `major.minor.patch`, `major` changes when a new version of software is
      incompatible with old versions, `minor` changes when new features are added to
      an existing version, and `patch` changes when small bugs are fixed.

- slug: sense_vote
  ref:
    - marthas_rules
  en:
    term: "sense vote"
    def: >
      A preliminary vote used to determine whether further discussion is needed in a meeting.

- slug: server
  en:
    term: "server"
    def: >
      Typically, a program such as a database manager or web server that provides data
      to a [client](#client) upon request.

- slug: shebang
  en:
    term: "shebang"
    def: >
      In Unix, a character sequence such as `#!python` in the first line of a runnable
      file that tells the [shell](#shell) what program to use to run that file.

- slug: shell
  en:
    term: "shell"
    def: >
      A [command-line interface](#cli) that allows a user to interact with the
      operating system, such as Bash (for Unix) or PowerShell (for Windows).

- slug: shell_script
  en:
    term: "shell script"
    def: >
      A set of commands for the [shell](#shell) stored in a file so that they can be
      re-executed. A shell script is effectively a program.

- slug: shell_variable
  en:
    term: "shell variable"
    def: >
      A variable set and used in the [Unix shell](#shell). Commonly-used shell
      variables include `HOME` (the user's home directory) and `PATH` (their [search path](#search_path)).

- slug: shiny
  en:
    term: "Shiny"
    def: >

- slug: short_circuit_test
  en:
    term: "short circuit test"
    def: >
      A logical test that only evaluates as many arguments as it needs to. For
      example, if `A` is false, then most languages never evaluate `B` in the
      expression `A and B`.

- slug: short_identifier_git
  en:
    term: "short identifier (of commit)"
    def: >
      The first few characters of a [full identifier](#full_identifier_git). Short
      identifiers are easy for people to type and say aloud, and are usually unique
      within a repository's recent history.

- slug: short_option
  ref:
    - long_option
  en:
    term: "short option"
    def: >
      A single-letter identifier for a [command line
      argument](#command_line_argument). Most common flags are a single letter
      preceded by a dash, such as `-v`

- slug: side_effect
  en:
    term: "side effect"
    def: >
      A change made by a function while it runs that is visible after the function
      finishes, such as modifying a [global variable](#global_variable) or writing to
      a file. Side effects make programs harder for people to understand, since the
      effects are not necessarily clear where the function is called.

- slug: signal
  en:
    term: "signal (a condition)"
    def: >
      A way of indicating that something has gone wrong in a program, or that some
      other unexpected event has occurred. R prefers "signalling a condition" to
      "raising an exception".

- slug: single_square_brackets
  ref:
    - double_square_brackets
  en:
    term: "single square brackets"
    def: >
      An index enclosed in `[...]`, used to select a structure from another structure.

- slug: single_threaded
  en:
    term: "single-threaded"
    def: >
      A model of program execution in which only one thing can happen at a time.
      Single-threaded execution is easier for people to understand but less efficient
      than [multi-threaded](#multi_threaded) execution.

- slug: singleton
  ref:
    - singleton_pattern
  en:
    term: "singleton"
    def: >
      A set with only one element, or a [class](#class) with only one [instance](#instance).

- slug: singleton_pattern
  en:
    term: "Singleton pattern"
    def: >
      A [design pattern](#design_pattern) that creates a [singleton](#singleton)
      object to manage some resource or service, such as a database or
      [cache](#cache). In [object-oriented programming](#oop), the pattern is usually
      implemented by hiding the [constructor](#constructor) of the class in some way
      so that it can only be called once.

- slug: slug
  en:
    term: "slug"
    def: >
      An abbreviated portion of a page's URL that uniquely identifies it. In the
      example `https://www.mysite.com/category/post-name`, the slug is `post-name`.

- slug: snake_case
  en:
    term: "snake case"
    def: >
      See [pothole case](#pothole_case).

- slug: software_distribution
  ref:
    - distro
  en:
    term: "software distribution"
    def: >
      A set of programs that are built, tested, and distributed as a collection so
      that they can run together.

- slug: source_distribution
  en:
    term: "source distribution"
    def: >
      A [software distribution](#software_distribution) that includes the source code,
      typically so that programs can be recompiled on the target computer when they
      are installed.

- slug: sprint
  en:
    term: "sprint"
    def: >
      A short, intense period of work on a project.

- slug: sql
  en:
    term: "SQL"
    def: >
      The language used for writing queries for a [relational
      database](#relational_database). The term was originally an acronym for
      Structured Query Language.
  es:
    term: "SQL"
    def: >
      Lenguaje utilizado para escribir consultas para una [base de datos
      relacional](#relational_database). El término era originalmente un acrónimo del
      inglés Structured Query Language (Lenguage Estructurado de Consulta).

- slug: ssh
  en:
    term: "Secure Shell"
    acronym: "SSH"
    def: >
      A program that allows secure access to remote computers.

- slug: ssh_key
  en:
    term: "SSH key"
    def: >
      A string of random bits stored in a file that is used to identify a user for
      [SSH](#ssh). Each SSH key has separate public and private parts; the public part
      can safely be shared, but if the private part becomes known, the key is compromised.

- slug: stack_frame
  en:
    term: "stack frame"
    def: >
      A section of the [call stack](#call_stack) that records details of a single call
      to a specific function.

- slug: stack_overflow
  en:
    term: "Stack Overflow"
    def: >
      A question-and-answer site popular among programmers.

- slug: standard_deviation
  ref:
    - 68_95_997_rule
  en:
    term: "standard deviation"
    def: >
      How widely values in a dataset differ from the [mean](#mean). It is calculated
      as the square root of the [variance](#variance).

- slug: standard_normal_distribution
  en:
    term: "standard normal distribution"
    def: >
      A [normal distribution](#normal_distribution) with a [mean](#mean) of 0 and a
      [standard deviation](#standard_deviation) of 1. Values from normal distributions
      with other parameters can easily be rescaled to be on a standard normal distribution.

- slug: stderr
  ref:
    - stdin
    - stdout
  en:
    term: "standard error"
    def: >
      A predefined communication channel for a [process](#process), typically used for
      error messages.

- slug: stdin
  ref:
    - stderr
    - stdout
  en:
    term: "standard input"
    def: >
      A predefined communication channel for a [process](#process), typically used to
      read input from the keyboard or from the previous process in a [pipe](#pipe_shell).

- slug: stdout
  ref:
    - stderr
    - stdin
  en:
    term: "standard output"
    def: >
      A predefined communication channel for a [process](#process), typically used to
      send output to the screen or to the next process in a [pipe](#pipe_shell).

- slug: stratified_sampling
  en:
    term: "stratified sampling"
    def: >
      Selecting values by dividing the overall population into homogeneous groups and
      then taking a random sample from each group.

- slug: stream
  en:
    term: "stream"
    def: >
      A sequential flow of data, such as the bits arriving across a network connection
      or the bytes read from a file.

- slug: string
  en:
    term: "string"
    def: >
      A block of text in a program. The term is short for "character string".
  es:
    term: "secuencia de caracteres"
    def: >
      Bloque de texto en un programa.

- slug: string_interpolation
  en:
    term: "string interpolation"
    def: >
      The process of inserting text corresponding to specified values into a string,
      usually to make output human-readable.

- slug: students_t_distribution
  en:
    term: "student's t-distribution"
    def: >
      See [t-distribution](#t_distribution).

- slug: subcommand
  en:
    term: "subcommand"
    def: >
      A command that is part of a larger family of commands. For example, `git commit`
      is a subcommand of Git.

- slug: subdirectory
  ref:
    - parent_directory
  en:
    term: "subdirectory"
    def: >
      A directory that is below another directory.

- slug: supervised_learning
  ref:
    - unsupervised_learning
    - reinforcement_learning
  en:
    term: "supervised learning"
    def: >
      A [machine learning](#machine_learning) algorithm in which a system is taught to
      classify values given [training data](#training_data) containing
      previously-classified values.

- slug: svm
  en:
    term: "support vector machine"
    acronym: SVM
    def: >
      A [supervised learning](#supervised_learning) algorithm that seeks to divide
      points in a dataset so that the empty space between the two sets is as wide as possible.

- slug: synchronous
  ref:
    - asynchronous
  en:
    term: "synchronous"
    def: >
      To happen at the same time. In programming, synchronous operations are ones that
      have to run simultaneously or complete at the same time.

- slug: systematic_error
  en:
    term: "systematic error"
    def: >
      See [bias](#bias).

- slug: t_distribution
  ref:
    - students_t_distribution
  en:
    term: "t-distribution"
    def: >
      A variation on the [normal distribution](#normal_distribution) that is adjusted
      to account for estimating [variance](#variance) from the sample instead of
      knowing it in advance.

- slug: tab_completion
  en:
    term: "tab completion"
    def: >
      A technique implemented by most [REPLs](#repl), [shells](#shell), and
      programming editors that completes a command, variable name, filename, or other
      text when the tab key is pressed.

- slug: table
  en:
    term: "table"
    def: >
      A set of records in a [relational database](#relational_database) or
      observations in a [data frame](#data_frame). Tables are usually displayed as
      rows (each of which represents one [record](#record) or
      [observation](#observation)) and columns (each of which represents a
      [field](#field) or [variable](#variable_data)).

- slug: tag
  en:
    term: "tag (in version control)"
    def: >
      A readable label attached to a specific [commit](#commit) so that it can easily
      be referred to later.

- slug: tdd
  en:
    term: "test-driven development"
    acronym: "TDD"
    def: >
      A programming practice in which tests are written before a new feature is added
      or a bug is fixed in order to clarify the goal.

- slug: template_method_pattern
  en:
    term: "Template Method pattern"
    def: >
      A [design pattern](#design_pattern) in which a [parent class](#parent_class)
      defines an overall sequence of operations by calling [abstract
      methods](#abstract_method) that [child classes](#child_class) must then
      implement. Each child class then behaves in the same general way, but implements
      the steps in different ways.

- slug: ternary_expression
  ref:
    - binary_expression
    - nullary_expression
    - unary_expression
  en:
    term: "ternary expression"
    def: >
      An expression that has three parts. [Conditional
      expressions](#conditional_expression) are the only ternary expressions in most languages.

- slug: test_data
  en:
    term: "test data"
    def: >

- slug: test_runner
  en:
    term: "test runner"
    def: >
      A program that finds and runs software tests and reports their results.

- slug: three_vs
  en:
    term: "three Vs"
    def: >
      The volume, velocity, and variety that distinguish [big data](#big_data).

- slug: throw_exception
  en:
    term: "throw (exception)"
    def: >
      Another term for [raising](#raise_exception) an exception.

- slug: tibble
  en:
    term: "tibble"
    def: >
      A modern replacement for R's data frame, which stores tabular data in columns
      and rows, defined and used in the [tidyverse](#tidyverse).
  fr:
    term: "tibble"
    def: >
      Une alternative moderne du "data frame" en R permettant de matérialiser des
      données tabulaires en colonnes et en lignes, le "tibble" a été défini et est
      utilisé dans le [tidyverse](#tidyverse).
  es:
    term: "tibble"
    def: >
      Un remplazo moderno para los data frames de R que guarda datos tabulares en
      columnas y filas, definido y usado en el [tidyverse](#tidyverse).

- slug: ticket
  en:
    term: "ticket"
    def: >
      See [issue](#issue).

- slug: ticketing_system
  en:
    term: "ticketing system"
    def: >
      See [issue tracking system](#issue_tracking_system).

- slug: tidy_data
  ref:
    - table
  en:
    term: "tidy data"
    def: >
      Tabular data that satisfies [three
      conditions](https://vita.had.co.nz/papers/tidy-data.pdf) that facilitate initial
      cleaning, and later exploration and analysis: (1) each variable forms a column,
      (2) each observation forms a row, and (3) each type of observation unit forms a table.
  es:
    term: "datos ordenados"
    def: >
      Datos tabulares que satisfacen [tres
      condiciones](https://vita.had.co.nz/papers/tidy-data.pdf) que facilitan su
      limpieza inicial y su posterior exploración y análisis: (1) cada variable
      conforma una columna, (2) cada observación conforma una fila y (3) cada tipo de
      unidad de observación conforma una tabla.

- slug: tidymodels
  en:
    term: "Tidymodels"
    def: >
      A collection of R packages for modeling and statistical analysis designed with a
      [shared philosophy](https://tidymodels.github.io/model-implementation-principles/index.html).
  fr:
    term: "Tidymodels"
    def: >
      Une collection de packages R pour la modélisation et l'analyse statistique
      élaborés en prenant en considération une [philosophie partagée](https://tidymodels.github.io/model-implementation-principles/index.html)

- slug: tidyverse
  en:
    term: "Tidyverse"
    def: >
      A collection of R packages for operating on tabular data in consistent ways.
  fr:
    term: "Tidyverse"
    def: >
      Une collection de packages R permettant le traitement des données tabulaire
      d'une manière cohérente.
  es:
    term: "Tidyverse"
    def: >
      Una colección de paquetes de R para operar de maneras consistentes con datos tabulares.
  pt:
    term: "Tidyverse"
    def: >
      Uma coleção de pacotes de R para trabalhar de forma consistente com dados tabulares.

- slug: time_series
  ref:
    - moving_average
  en:
    term: "time series"
    def: >
      A set of measurements taken at different times, which may or may not be regular intervals.

- slug: timestamp
  en:
    term: "timestamp"
    def: >
      A digital identifier showing the time at which something was created or
      accessed. Timestamps should use [ISO date format](#iso_date_format) for portability.

- slug: tolerance
  en:
    term: "tolerance"
    def: >
      How closely the [actual result](#actual_result) of a test must agree with the
      [expected result](#expected_result) in order for the test to pass. Tolerances
      are usually expressed in terms of [relative error](#relative_error).

- slug: training_data
  en:
    term: "training data"
    def: >

- slug: transitive_dependency
  en:
    term: "transitive dependency"
    def: >
      If A depends on B and B depends on C, C is a transitive dependency of A.

- slug: tree
  en:
    term: "tree"
    def: >
      A [graph](#graph) in which every node except the [root](#root_tree) has exactly
      one [parent](#parent_tree).

- slug: triage
  en:
    term: "triage"
    def: >
      To go through the [issues](#issue) associated with a project and decide which
      are currently priorities. Triage is one of the key responsibilities of a
      [project manager](#project_manager).

- slug: "true"
  ref:
    - truthy
    - falsy
  en:
    term: "true"
    def: >
      The logical ([Boolean](#boolean)) state opposite of "[false](#false)". Used in
      logic and programming to represent [binary](#binary) state of something.

- slug: truthy
  ref:
    - falsy
  en:
    term: "truthy"
    def: >
      Evaluating to true in a [Boolean](#boolean) context.

- slug: tuple
  en:
    term: "tuple"
    def: >
      A value that has multiple parts, such as the three color components of a
      red-green-blue color specification.

- slug: two_hard_problems
  en:
    term: "two hard problems in computer science"
    def: >
      Refers to a quote by Phil Karlton: "There are only two hard problems in computer
      science: cache invalidation and naming things." Many variations add a third
      problem (most often "[off-by-one errors](#off_by_one_error)").

- slug: type_coercion
  en:
    term: "type coercion"
    def: >
      To convert data from one type to another, e.g., from the integer `4` to the
      equivalent floating point number `4.0`.

- slug: unary_expression
  ref:
    - binary_expression
    - nullary_expression
    - ternary_expression
  en:
    term: "unary expression"
    def: >
      An expression with one argument, such as `log 5`.

- slug: unicode
  en:
    term: "Unicode"
    def: >
      A standard that defines numeric codes for many thousands of characters and
      symbols. Unicode does not define how those numbers are stored; that is done by
      standards like [UTF-8](#utf_8).

- slug: unit_test
  ref:
    - integration_test
  en:
    term: "unit test"
    def: >
      A test that exercises one function or feature of a piece of software and
      produces [pass](#pass_test), [fail](#fail_test), or [error](#error_test).

- slug: unsupervised_learning
  ref:
    - supervised_learning
    - reinforcement_learning
  en:
    term: "unsupervised learning"
    def: >
      Algorithms that [cluster](#clustering) data without knowing in advance what the
      groups will be.

- slug: up_vote
  ref:
    - down_vote
  en:
    term: "up-vote"
    def: >
      A vote in favor of something.

- slug: update_operator
  en:
    term: "update operator"
    def: >
      See [in-place operator](#in_place_operator).

- slug: upstream_repository
  en:
    term: "upstream repository"
    def: >
      The [remote repository](#remote_repository) that this repository was derived
      from. Programmers typically save changes in their own repository and then submit
      a [pull request](#pull_request) to the upstream repository where changes from
      other programmers are also collected.

- slug: url
  en:
    term: "Uniform Resource Locator"
    acronym: "URL"
    def: >
      A unique address on the World-Wide Web. URLs originally identified web pages,
      but may also represent datasets or database queries, particularly if they
      include a [query string](#query_string).

- slug: utf_8
  en:
    term: "UTF-8"
    def: >
      A way to store the numeric codes representing Unicode characters in memory that
      is [backward-compatible](#backward_compatible) with the older [ASCII](#ascii) standard.

- slug: variable_arguments
  ref:
    - keyword_arguments
    - named_argument
  en:
    term: "variable arguments"
    def: >
      In a function, the ability to take any number of arguments. R uses `...` to
      capture the "extra" arguments.
  fr:
    term: "arguments d'une variable"
    def: >
      La possibilité d'intégrer n'importe quel nombre d'arguments dans une fonction. R
      utilise `...` afin de capturer les arguments "additionnels".

- slug: variable_data
  en:
    term: "variable (data)"
    def: >

- slug: variable_program
  ref:
    - constant
  en:
    term: "variable (program)"
    def: >
      A name in a program that has some data associated with it. A variable's value
      can be changed after definition.
  es:
    term: "variable (programa)"
    def: >
      Un nombre en un programa que tiene algunos datos asociados. El valor de una
      variable se puede cambiar después de su definición.
  fr:
    term: "variable (programme)"
    def: >
      Un nom associé à des données au niveau d'un programme. La valeur d'une variable
      peut être modifiée après l'avoir définie.
  ar:
    term: "المتغير"
    def: >
      المُتغير هو موقع يخزن البيانات المؤقتة داخل البرنامج ويمكن تعديله وتخزينه وعرضه
      عند الحاجة

- slug: variance
  en:
    term: "variance"
    def: >
      How widely values in a dataset differ from the [mean](#mean). It is calculated
      as the average of the squared differences between the values and the mean. The
      [standard deviation](#standard_deviation) is often used instead, since it has
      the same units as the data while the variance is expressed in units squared.

- slug: vector
  en:
    term: "vector"
    def: >
      A sequence of values, usually of [homogeneous](#homogeneous) type. Vectors are
      the fundamental data structure in R; a [scalar](#scalar) is just a vector with
      exactly one element.
  es:
    term: "vector"
    def: >
      Una secuencia de valores, normalmente de tipo [homogéneo](#homogéneo). Los
      vectores son la estructura de datos fundamental en R; un [escalar](#escalar) es
      solo un vector con exactamente un elemento.

- slug: vectorize
  en:
    term: "vectorize"
    def: >
      To write code so that operations are performed on entire vectors, rather than
      element-by-element within loops.
  es:
    term: "vectorizar"
    def: >
      Escribir código de modo que las operaciones se ejecuten en vectores completos,
      más que elemento por elemento dentro de un bucle.

- slug: version_control_system
  ref:
    - git
  en:
    term: "version control system"
    def: >
      A system for managing changes made to software during its development.
  es:
    term: "sistema de control de versión"
    def: >
      Un sistema para manejar los cambios hechos durante el desarollo de software.
  fr:
    term: "système de gestion des versions"
    def: >
      Un système qui permet de gérer les modifications effectuées sur un programme
      durant son développement.
  pt:
    term: "sistema de controle de versão"
    def: >
      Um sistema para gerenciar as mudanças feitas em um software durante o seu desenvolvimento.

- slug: vignette
  en:
    term: "vignette"
    def: >
      A long-form guide used to provide details of a package beyond the README.md or
      function documentation.

- slug: vim
  en:
    term: "Vim (editor)"
    def: >
      The default text editor on Unix. "How do I exit the Vim editor?" is one of the
      most popular questions on [Stack Overflow](#stack_overflow).

- slug: virtual_environment
  en:
    term: "virtual environment"
    def: >
      In [Python](#python), the `virtualenv` package allows you to create virtual,
      disposable, [Python](#python) software environments containing only the packages
      and versions of packages you want to use for a particular project or task, and
      to install new packages into the environment without affecting other virtual
      environments or the system-wide default environment.

- slug: virtual_machine
  en:
    term: "virtual machine"
    def: >
      A program that pretends to be a computer. This may seem a bit redundant, but VMs
      are quick to create and start up, and changes made inside the virtual machine
      are contained within that VM so we can install new packages or run a completely
      different operating system without affecting the underlying computer.
  es:
    term: "máquina virtual"
    def: >
      Un programa que pretende ser una computadora. Aunque puede parecer redundante,
      las máquinas virtuales (MV) se crean y se inician rápidamente, y los cambios
      hechos dentro de la máquina virtual quedan contenidos dentro de esa VM, esto
      permite que podamos instalar nuevos paquetes o ejecutar un sistema operativo
      diferente sin afectar la computadora subyacente.

- slug: visitor_pattern
  ref:
    - iterator_pattern
  en:
    term: "Visitor pattern"
    def: >
      A [design pattern](#design_pattern) in which the operation to be done is taken
      to each element of a data structure in turn. It is usually implemented by having
      a generator "visitor" that knows how to reach the structure's elements, and
      which is given a function or method to call for each in turn that carries out
      the specific operation.

- slug: walk_tree
  en:
    term: "walk (a tree)"
    def: >
      To visit each [node](#node) in a [tree](#tree) in some order, typically
      [depth-first](#depth_first) or [breadth-first](#breadth_first).

- slug: while_loop
  ref:
    - for_loop
  en:
    term: "while loop"
    def: >
      A statement in a program that repeats one or more other statements (the [loop
      body](#loop_body)) as long as a condition is true.

- slug: whitespace
  en:
    term: "whitespace"
    def: >
      The space, newline, carriage return, and horizontal and vertical tab characters
      that take up space but don't create a visible mark. The name comes from their
      appearance on a printed page in the era of typewriters.

- slug: wildcard
  en:
    term: "wildcard"
    def: >
      A character expression that can match text, such as the `*` in `*.csv` (which
      matches any filename whose name ends with `.csv`).

- slug: xml
  en:
    term: "XML"
    def: >
      A set of rules for defining [HTML](#html)-like tags and using them to format
      documents (typically data). XML was popular in the early 2000s, but its
      complexity led many programmers to adopt [JSON](#json) instead.
  es:
    term: "XML"
    def: >
      Un conjunto de reglas para definir etiquetas similares a [HTML](#html) y usarlas
      para darle formato a documentos (normalmente datos). XML alcanzó popularidad a
      principios de la década de 2000, pero su complejidad llevó a muchos
      programadores a adoptar [JSON](#json) en su lugar.

- slug: yaml
  en:
    term: "YAML"
    def: >
      Short for "YAML Ain't Markup Language", a way to represent nested data using
      indentation rather than the parentheses and commas of [JSON](#json). YAML is
      often used in configuration files and to define parameters for various flavors
      of [Markdown](#markdown) documents.<|MERGE_RESOLUTION|>--- conflicted
+++ resolved
@@ -171,7 +171,6 @@
   af:
     term: "samevoeging"
     def: >
-<<<<<<< HEAD
       Om 'n groep waardes in een te kombineer bv. om 'n versameling getalle op
       te som of om 'n versameling alfabetiese stringe aaneen te skakel.
   pt:
@@ -179,10 +178,6 @@
     def: >
       Combina vários valores em um, por exemplo, somando um conjunto numérico ou concatenando 
       um conjunto de caracteres.
-=======
-      Om 'n groep waardes in een te kombineer bv. om 'n versameling getalle op te som
-      of om 'n versameling alfabetiese stringe aaneen te skakel.
->>>>>>> 7d476063
 
 - slug: aggregation_function
   en:
