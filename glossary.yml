--- conflicted
+++ resolved
@@ -197,12 +197,6 @@
     def: >
       A system which can have one of two possible states. In computing often represented as being in the state 0 or 1.
       Represented in [Boolean](#boolean) logic as [False](#false) (0) or [True](#true) (1). Computers are built upon systems which store 0s and 1s as "[bits](#bit)"
-<<<<<<< HEAD
-  ref:
-    - boolean
-    - bit
-=======
->>>>>>> 953e9478
 
 - slug: bit
   ref:
@@ -230,13 +224,6 @@
        Relating to a variable or data type that can have either a logical value of [true](#true) or a value of [false](#false). Named for George Boole,
        a mathemetician who lived in the 19th Century. Binary systems, like all computers are built on this foundation of systems of logical evaluations between
        states of true and false, 1 or 0.
-<<<<<<< HEAD
-  ref:
-    - truthy
-    - falsy
-    - binary
-=======
->>>>>>> 953e9478
 
 - slug: branch
   en:
@@ -647,14 +634,6 @@
     term: "false"
     def: >
        The logical ([Boolean](#boolean)) state opposite of "[true](#true)". Used in logic and programming to represent [binary](#binary) state of something.
-<<<<<<< HEAD
-  ref:
-    - boolean
-    - "true"
-    - truthy
-    - falsy
-=======
->>>>>>> 953e9478
 
 - slug: falsy
   ref:
