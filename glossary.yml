- slug: 68_95_997_rule
  en:
    term: "68-95-99.7 rule"
    def: >
      Expresses the fact that 68% of values lie within one [standard
      deviation](#standard_deviation) of the [mean](#mean), 95% lie within two, and
      99.7% lie within three. Conversely, about 0.3% of values lie more than three
      standard deviations above or below the mean in most cases.
  af:
    term: "68-95-99.7 reël"
    def: >
      Beskryf die beginsel dat 68% van alle waardes binne een
      [standaardafwyking](#standard_deviation) van die [gemiddelde](#mean) val, 95%
      val binne twee en 99.7% val binne drie standaardafwykings. Omgekeerd, in die
      meeste gevalle val 0.3% van die waardes meer as drie standaardafwykings bo of
      onder die gemiddelde.
      
  fr:
    term: "règle de 68-95-99.7"
    def: >
      Exprime le fait que 68% des valeurs sont localisées à l'intérieur d'un (1)
      [écart-type](#standard_deviation) de la [moyenne](#mean), 95% à l'intérieur de 
      deux (2) écarts-types, et 99,7% à l'interieur de trois (3) écarts-types. Inversement et dans la plupart des cas, environ 0.3% des valeurs 
      se situent à plus de 3 écarts-types au-dessus ou au-dessous de la moyenne.
      
- slug: abandonware
  en:
    term: "abandonware"
    def: >
      Software that is no longer being maintained.
  pt:
    term: "abandonware"
    def: >
      Software que não é mais mantido.
  af:
    term: "afgooiware"
    def: >
      Sagteware wat nie meer onderhou word nie.
<<<<<<< HEAD
  es:
    term: "abandonware"
    def: >
      Software cuyo mantenimiento ha sido abandonado.
=======
  fr:
    term: "abandonware"
    def: >
      Un logiciel qui n'est plus maintenu.
>>>>>>> c0de06c0

- slug: absolute_error
  en:
    term: "absolute error"
    def: >
      The absolute value of the difference between the observed and the correct value.
      Absolute error is usually less useful than [relative error](#relative_error).
  af:
    term: "absolute fout"
    def: >
      Die absolute fout is die absolute waarde van die verskil tussen die waargenome- 
      en die korrekte waarde. Die absolute fout is gewoonlik van minder waarde as 
      die [relatiewe](#relative_error) fout.
  pt:
    term: "erro absoluto"
    def: >
      O valor absoluto da diferença entre um valor observado e o valor correto.
      O erro absoluto é normalmente menos útil do que o [erro relativo](#relative_error).
  fr:
    term: "erreur absolue"
    def: >
      La valeur absolue de la différence entre la valeur observée et la valeur correcte. 
      L'erreur absolue est généralement moins pertinente que l'[erreur relative](#relative_error).
      
- slug: absolute_path
  ref:
    - relative_path
  en:
    term: "absolute path"
    def: >
      A path that points to the same location in the [filesystem](#filesystem)
      regardless of where it is evaluated. An absolute path is the equivalent of
      latitude and longitude in geography.
  af:
    term: "absolute roete"
    def: >
      'n Roete wat dieselfde posisie in die [lêerstelsel](#filesystem) aandui ongeag
      die posisie vanwaar dit geëvalueer word. Die absolute roete is die ekwivalent
      van lengtegraad en breedtegraad in geografie.
  fr:
    term: "chemin d'accès absolu"
    def: >
      Un chemin d'accès absolu indique la même position dans le système de fichier
      quelque soit l'emplacement où il est evalué. Un chemin d'accès absolu est
      l'équivalent de la latitude et longitude en géographie.
  es:
    term: "ruta absoluta"
    def: >
      Una ruta que dirige a la misma ubicación en el sistema de archivos
      independientemente del contexto donde sea evaluada. Una ruta absoluta es el
      equivalente a la latitud y longitud en geografía.
  pt:
    term: "caminho absoluto"
    def: >
      Um caminho que leva ao mesmo local no sistema de arquivos independente do
      contexto em que é avaliado. Um caminho absoluto pode ser comparado com a
      latitude e longitude em geografia.

- slug: absolute_row_number
  en:
    term: "absolute row number"
    def: >
      The sequential index of a row in a table, regardless of what sections of the
      table is being displayed.
  af:
    term: "absolute rynommer"
    def: >
      Die opeenvolgende indeks van 'n ry in 'n tabel, ongeag die gedeelte van die
      tabel wat vertoon word.
  es:
    term: "número de fila absoluto"
    def: >
      El índice secuencial que indentifica una fila en un tablero, sin importar qué
      secciones se estén mostrando.
  pt:
    term: "número de linha absoluto"
    def: >
      O índice sequencial de uma linha em uma tabela, independente de qual seção
      da tabela está sendo exibida.

- slug: abstract_method
  en:
    term: "abstract method"
    def: >
      In [object-oriented programming](#oop), a [method](#method) that is defined but
      not implemented. Programmers will define an abstract method in a [parent
      class](#parent_class) to specify operations that [child classes](#child_class)
      must provide.
  af:
    term: "abstrakte metode"
    def: >
      'n [Metode](#method), in [objekgeoriënteerde programmering](#oop), wat
      gedefiniëer maar nie geïmplementeer is nie. Programmeerders sal 'n abstrakte
      metode in 'n [voorsaatklas](#parent_class) definiëer wat in
      [nasaatklasse](#child_class) geïmplementeer moet word.

- slug: abstract_syntax_tree
  en:
    term: "abstract syntax tree"
    acronym: AST
    def: >
      A deeply nested data structure, or [tree](#tree), that represents the structure
      of a program. For example, the AST might have a [node](#node) representing a
      [`while` loop](#while_loop) with one [child](#child_tree) representing the loop
      condition and another representing the [loop body](#loop_body).
  af:
    term: "abstrakte sintaksisontledingsboom"
    def: >
      'n Diepgeneste datastruktuur, of [boom](#tree), wat die struktuur van 'n program
      verteenwoordig. Byvoorbeeld, as die abstrakte sintaksontledingsboom 'n
      [nodus](#node) het wat 'n [`doen` terwyl-lus](#while_loop) verteenwoordig wat
      met een [naasaatontledingsboom](#child_tree) die lustoestand verteenwoordig en
      'n ander nasaatontledingsboom wat die [lusraam](#loop_body) verteenwoordig.

- slug: actual_result
  en:
    term: "actual result (of test)"
    def: >
      The value generated by running code in a test. If this matches the [expected
      result](#expected_result), the test [passes](#pass_test); if the two are
      different, the test [fails](#fail_test).
  af:
    term: "absolute resultaat (van 'n toets)"
    def: >
      Die waarde wat deur 'n toets gegenereer is. Indien dié waarde gelyk is aan die
      [verwagte resultaat](#actual_result), is die toets suksesvol; as die twee
      waardes verskil het die toets gefaal.

- slug: affordance
  en:
    term: "affordance"
    def: >
      A property of something that suggests how it can be used, such as a handle or button.
  af:
    term: "bekostigbaarheid"
    def: >
      'n Einskap van iets wat aandui hoe dit gebruik kan word, bevoorbeeld 'n
      lêerhanteerder of 'n knoppie.

- slug: aggregation
  en:
    term: "aggregation"
    def: >
      To combine many values into one, e.g., by summing a set of numbers or
      concatenating a set of strings.
  es:
    term: "agregación"
    def: >
      Combinar muchos valores en uno, por ejemplo, sumando una serie de números o
      concatenando un conjunto de cadenas de caracteres.
  fr:
    term: "agrégation"
    def: >
      Synthétise plusieurs valeurs en une seule, example, en sommant plusieurs nombres
      ou en concaténant un ensemble de caractères.
  af:
    term: "samevoeging"
    def: >
      Om 'n groep waardes in een te kombineer bv. om 'n versameling getalle op
      te som of om 'n versameling alfabetiese stringe aaneen te skakel.
  pt:
    term: "agregação"
    def: >
      Combinar vários valores em um, por exemplo, somando um conjunto numérico ou concatenando
      um conjunto de caracteres.

- slug: aggregation_function
  en:
    term: "aggregation function"
    def: >
      A function that combines many values into one, such as `sum` or `max`.
  es:
    term: "función de agregación"
    def: >
      Una función que combina varios valores en uno, como `sum` o `max`.
  fr:
    term: "fonction d'agrégation"
    def: >
      Une fonction qui permet de synthétiser plusieurs valeurs en une seule, example,
      'sum' ou 'max'.
  pt:
    term: "função de agregação"
    def: >
      Uma função que combina muitos valores em um só, como `sum` ou `max`.
  af:
    term: "aggregaatfunksie"
    def: >
      'n Funksie wat 'n groep waardes saamvoeg, bv. `sum` (summering) en `max`
      (maksimale waarde)

- slug: agile
  en:
    term: "agile development"
    def: >
      A software development methodology that emphasizes lots of small steps and
      continuous feedback instead of up-front planning and long-term scheduling.
      [Exploratory programming](#exploratory_programming) is often agile.
  af:
    term: "lenige ontwikkeling"
    def: >
      'n Sagteware-ontwikkelingsmetode wat die klem lê op vele klein stappies en
      deurlopende terugvoering in plaas van vooraf beplanning en langtermyn
      skeduluering. [Verkennende programmering](#exploratory_programming) is dikwel lenig.

- slug: aliasing
  en:
    term: "aliasing"
    def: >
      To have two or more references to the same thing, such as a data structure in
      memory or a file on disk.
  af:
    term: "aliasering"
    def: >
      Om twee of meer verwysing na dieselfde ding te hê, soos byvoorbeeld meer as een
      verwysing na 'n datastruktuur in geheue of na 'n lêer op 'n skyf.

- slug: anchor
  en:
    term: "anchor"
    def: >
      In a [regular expression](#regular_expression), a symbol that fixes a position
      without matching characters. `^` matches the start of the line, while `$`
      matches the end of the line and `\b` matches a break between word and non-word characters.
  af:
    term: "anker"
    def: >
      In 'n [gewone (reguliere) uitdrukking](#regular_expression), is 'n anker 'n
      simbool wat 'n posisie aandui, bv. `^` dui die begin van 'n lyn aan en `$` dui
      die einde van 'n lyn aan. 'n Uidrukking soos bv. `^Die` anker die soektog na die
      woord `Die` aan die begin van die lyn.
  fr:
    term: "ancre"
    def: >
      C'est un symbole utilisé dans les expressions régulières (#regular_expression) afin de déterminer 
      une position sans pour autant identifier des charactères. `^` détermine le début d'une ligne,
      tandis que `$` détermine sa fin. `\b` identifie un espace entre un mot et un non-mot.

- slug: anonymous_function
  en:
    term: "anonymous function"
    def: >
      A function that has not been assigned a name. Anonymous functions are usually
      quite short, and are usually defined where they are used, e.g., as callbacks.
  af:
    term: "anonieme funksie"
    def: >
      'n Funksie waaraan daar nie 'n naam toegeken is nie. Anonieme funksies is
      gewoonlik baie kort en word gewoonlik gedefinieer waar hulle gebruik word bv. in
      die geval van 'n [terugskakelfunksie](#callback).
  fr:
    term: "fonction anonyme"
    def: >
      Une fonction qui ne s'est pas vue assignée de nom. Les fonctions anonymes sont en général
      courtes et définies là où elles sont utilisées, exemple: callbacks
      
- slug: anti_join
  en:
    term: "anti join"
    def: >
      A [join](#join) that keeps rows from table A whose keys do *not* match keys in
      table B.
  af:
    term: "anti-koppeling"
    def: >
      'n [Koppeling](#join) wat rye in tabel A bevat wie se sleutels *nie* die
      sleutels van tabel B bevat nie.

- slug: api
  en:
    term: "Application Programming Interface"
    acronym: "API"
    def: >
      A set of functions and procedures provided by one software library or web
      service through which another application can communicate with it. An API is not
      the code, the database, or the server: it's the access point.
  af:
    term: "Toepassing Programmeerderkoppelvlak"
    def: >
      n Versameling funksies en prosedures wat deur 'n sagtewareprogrammateek
      of webdiens voorsien word vir gebruik deur ander toepassings om met
      die programmateek of webdiens te kommunikeer. Die API is nie die kode, die
      databasis of die bediener nie, dit is die koppelvlak.

- slug: append_mode
  en:
    term: "append mode"
    def: >
      To add data to the end of an existing file instead of overwriting the previous
      contents of that file. Overwriting is the default, so most programming languages
      require programs to be explicit about wanting to append instead.
  af:
    term: "byvoeg modus"
    def: >
      Om data aan die einde van 'n lêer te voeg in plaas daarvan om die inhoud van
      dielêer te oorskryf. Oorskryf is die verstek, wat beteken dat
      meesteprogrammeertale verwag dat programme eksplisiet moet aandui dat daar
      bygevoeg inplaas van oorskryf moet word.

- slug: argument
  en:
    term: "argument"
    def: >
      A value passed into a function. Some authors use the term as a synonym for
      [parameter](#parameter) and some do not; it is all very confusing.
  es:
    term: "argumento"
    def: >
      Un valor pasado a una función. Algunos autores usan el término como sinónimo de
      [parámetro](#parameter) y algunos no; Todo es muy confuso.
  pt:
    term: "argumento"
    def: >
      Um valor passado para uma função. Algumas pessoas autoras usam este termo como sinônimo
      de parâmetro(#parameter) e outras não fazem isso; é tudo bastante confuso.
  ar:
    term: "وسيطة"
    def: >
      قيمة يتم تمريرها إلى دالة أو وسيطة ، البعض يُطلِق عليها مصطلح (مُعطى) ، والبعض
      الآخر يُطلِق عليها مصطلح (وسيطة) ، لذلك قد تُسبب الحيرة للبعض

- slug: arithmetic_mean
  en:
    term: "arithmetic mean"
    def: >
      See [mean](#mean).
  pt:
    term: "média aritmética"
    def: >
      Veja [média](#mean).

- slug: ascii
  en:
    term: "ASCII"
    def: >
      A standard way to represent the characters commonly used in the Western European
      languages as 7- or 8-bit integers, now superceded by [Unicode](#unicode).

- slug: assertion
  en:
    term: "assertion"
    def: >
      A [Boolean](#boolean) expression that must be true at a certain point in a
      program. Assertions may be built into the language (e.g., [Python](#python)'s
      `assert` statement) or provided as functions (e.g., R's `stopifnot`). They are
      often used in testing, but are also put in [production code](#production_code)
      to check that it is behaving correctly.

- slug: associative_array
  en:
    term: "associative array"
    def: >
      See [dictionary](#dictionary).

- slug: asynchronous
  ref:
    - synchronous
  en:
    term: "asynchronous"
    def: >
      Not happening at the same time. In programming, an asynchronous operation is one
      that runs independently of another, or that starts at one time and ends at another.

- slug: attribute
  en:
    term: "attribute"
    def: >
      A name-value pair associated with an object, used to store metadata about the
      object such as an array's dimensions.
  fr:
    term: "attribut"
    def: >
      Un couple nom-valeur associé à un objet et utilisé pour stocker des métadonnées
      concernant ce dernier, example, les dimensions d'un tableau.

- slug: auto_completion
  en:
    term: "auto-completion"
    def: >
      A feature that allows the user to finish a word or code quickly through the use
      of pressing the TAB key to list possible words or code that the user can select from.
  fr:
    term: "auto-complétion"
    def: >
      Une fonctionnalité permettant à l'utilisateur de finir rapidement un mot ou du
      code à travers l'utilisation de la touche TAB qui liste le mot ou le code
      susceptible d'être choisi par l'utilisateur.

- slug: automatic_variable
  ref:
    - makefile
  en:
    term: "automatic variable"
    def: >
      A variable that is automatically given a value in a [build rule](#build_rule).
      For example, Make automatically assigns the name of a rule's
      [target](#build_target) to the automatic variable `$@`. Automatic variables are
      frequently used when writing [pattern rules](#pattern_rule).

- slug: backpropagation
  en:
    term: "backpropagation"
    def: >
      An algorithm that iteratively adjusts the weights used in a [neural
      network](#neural_network). Backpropagation is often used to implement [gradient descent](#gradient_descent).

- slug: backward_compatible
  en:
    term: "backward-compatible"
    def: >
      Software which is able to be used the same way as earlier versions of itself
      without problems.
  fr:
    term: "compatibilité descendante"
    def: >
      Ce dit d'un logiciel qui est capable d'être utilisé de la même manière que ses
      versions précédentes sans difficulté.

- slug: base_r
  ref:
    - tidyverse
  en:
    term: "base R"
    def: >
      The basic functions making up the R language. The base packages can be found in
      `src/library` and are not updated outside of R; their version numbers follow R
      version numbering. Base packages are installed and loaded with R, while priority
      packages are installed with base R but must be loaded prior to use.

- slug: bayes_rule
  en:
    term: "Bayes' Rule"
    def: >
      See [Bayes' Theorem](bayes_theorem).

- slug: bayes_theorem
  ref:
    - bayesian_network
    - naive_bayes_classifier
    - prior_distribution
  en:
    term: "Bayes' Theorem"
    def: >
      An equation for calculating the probability that something is true if something
      related to it is true. If P(X) is the probability that X is true and P(X|Y) is
      the probability that X is true given Y is true, then P(X|Y) = P(Y|X) * P(X) / P(Y).

- slug: bayesian_network
  ref:
    - bayes_theorem
    - markov_chain
    - naive_bayes_classifier
  en:
    term: "Bayesian network"
    def: >
      A graph that represents the relationships between random variables for a given problem.

- slug: bias
  ref:
    - variance
    - overfitting
    - classification
    - systematic_error
  en:
    term: "bias"
    def: >
      A statistic is biased if it is systematically or consistency different from the
      parameter it is supposed to estimate.

- slug: big_data
  ref:
    - three_vs
  en:
    term: "big data"
    def: >
      Any data that until recently was too big for most people to work with on a
      single computer.

- slug: binary
  en:
    term: "binary"
    def: >
      A system which can have one of two possible states. In computing often
      represented as being in the state 0 or 1. Represented in [Boolean](#boolean)
      logic as [false](#false) (0) or [true](#true) (1). Computers are built upon
      systems which store 0s and 1s as [bits](#bit).

- slug: binary_expression
  ref:
    - nullary_expression
    - ternary_expression
    - unary_expression
  en:
    term: "binary expression"
    def: >
      An expression with two arguments or parameters, such as `1 + 2`.

- slug: binomial_distribution
  ref:
    - discrete_random_variable
    - histogram
  en:
    term: "binomial distribution"
    def: >
      A [probability distribution](#probability_distribution) that arises when there
      are a fixed number of trials, each of which can produce one of two outcomes, and
      the probability of those outcomes does not change. As the number of trials
      increases, the binomial distribution approximates a [normal distribution](#normal_distribution).

- slug: bit
  ref:
    - binary
    - boolean
  en:
    term: "bit"
    def: >
      A unit of information representing representing alternatives, yes/no,
      [true](#true)/[false](#false). In computing a state of either 0 or 1.

- slug: blob
  en:
    term: "binary large object"
    acronym: "BLOB"
    def: >
      Data that is stored in a database without being interpreted in any way, such as
      an audio file. The term is also now used to refer to data transferred over a
      network or stored in a [version control](#version_control_system)
      [repository](#repository) as uninterpreted bits.

- slug: block_comment
  en:
    term: "block comment"
    def: >
      A [comment](#comment) that spans multiple lines. Block comments may be marked
      with special start and end symbols, like `/*` and `*/` in C and its descendents,
      or each line may be prefixed with a marker like `#`.
  pt:
    term: "bloco de comentário"
    def: >
      Um [comentário](#comment) que abrange múltiplas linhas. Blocos de comentários
      podem ser indicados com símbolos especiais, como `/*` e `*/` em C e linguagens
      herdeiras dessa sintaxe, ou cada linha pode ser prefixada com uma indicação como `#`.

- slug: boilerplate
  en:
    term: "boilerplate"
    def: >
      Standard text that is included in legal contracts, licenses, and so on.

- slug: boolean
  ref:
    - truthy
    - falsy
    - binary
  en:
    term: "Boolean"
    def: >
      Relating to a variable or data type that can have either a logical value of
      [true](#true) or a value of [false](#false). Named for George Boole, a 19th
      Century mathemetician. Binary systems, like all computers are built on this
      foundation of systems of logical evaluations between states of true and false, 1
      or 0.
  ar:
    term: "التعبير المنطقي"
    def: >
        التعبير المنطقي عبارة عن تعبير يُستخدم لإنشاء جمل إما
        تحمل القيمة صح أو القيمة خطأ
        (true or false)
        تُتستخدم التعبيرات المنطقية مع العبارات الشرطية في محركات البحث والخوارزميات
        وتُسمى التعبيرات المنطقية أيضا تعبيرات المقارنة والتعبيرات الشرطية والتعبيرات العلائقية

- slug: branch
  en:
    term: "branch"
    def: >
      See [Git branch](#git_branch).

- slug: branch_per_feature_workflow
  en:
    term: "branch-per-feature workflow"
    def: >
      A common strategy for managing work with [Git](#git) and other [version control
      systems](#version_control_system) in which a separate [branch](#git_branch) is
      created for work on each new feature or each bug fix and merged when that work
      is completed. This isolates changes from one another until they are completed.

- slug: breadcrumbs
  en:
    term: "breadcrumbs"
    def: >
      A set of supplementary navigational links included in many websites, usually
      placed at the top of the page. Breadcrumbs show the users where the current page
      lies in the website; the term comes from a fairy tale in which children left a
      trail of breadcrumbs behind themselves so that they could find their way home.

- slug: breadth_first
  ref:
    - depth_first
  en:
    term: "breadth first"
    def: >
      To go through a nested data structure such as a [tree](#tree) by exploring all
      of one level, then going on to the next level and so on, or to explore a problem
      by examining the first step of each possible solution, and then trying the next
      for each.

- slug: bug
  en:
    term: "bug"
    def: >
      A missing or undesirable [feature](#feature_software) of a piece of software;
      the digital equivalent of a weed.

- slug: bug_report
  en:
    term: "bug report"
    def: >
      A collection of files, logs, or related information that describes either an
      unexpected output of some code or program or an unexpected error or warning.
      This information is used to help find and fix a bug in the program or code.

- slug: bug_tracker
  en:
    term: "bug tracker"
    def: >
      A system that tracks and manages [reported bugs](#bug_report) for a software
      program, to make it easier to address and fix the bugs.

- slug: build_manager
  ref:
    - build_rule
    - dependency
    - makefile
  en:
    term: "build manager"
    def: >
      A program that keeps track of how files depend on one another and runs commands
      to update any files that are out of date. Build managers were invented to
      [compile](#compile) only those parts of programs that had changed, but are now
      often used to implement workflows in which plots depend on result files, which
      in turn depend on raw data files or configuration files.

- slug: build_recipe
  en:
    term: "build recipe"
    def: >
      The part of a [build rule](#build_rule) that describes how to update something
      that has fallen out of date.

- slug: build_rule
  en:
    term: "build rule"
    def: >
      A specification for a [build manager](#build_manager) that describes how some
      files depend on others and what to do if those files are out of date.

- slug: build_stale
  en:
    term: "stale (in build)"
    def: >
      To be out of date compared to a [prerequisite](#prerequisite). A [build
      manager](#build_manager)'s job is to find and update things that are stale.

- slug: build_target
  ref:
    - makefile
    - default_target
  en:
    term: "build target"
    def: >
      The file(s) that a [build rule](#build_rule) will update if they are out of date
      compared to their [dependencies](#dependency).

- slug: byte_code
  en:
    term: "byte code"
    def: >
      A set of instructions designed to be executed efficiently by an [interpreter](#interpreter).

- slug: cache
  en:
    term: "cache"
    def: >
      Something that stores copies of data so that future requests for it can be
      satisfied more quickly. The CPU in a computer uses a hardware cache to hold
      recently-accessed values; many programs rely on a software cache to reduce
      network traffic and latency. Figuring out when something in a cache is out of
      date and should be replaced is one of the [two hard problems in computer science](#two_hard_problems).

- slug: caching
  en:
    term: "caching"
    def: >
      To save a copy of some data in a local [cache](#cache) to make future access faster.

- slug: call_stack
  en:
    term: "call stack"
    def: >
      A data structure that stores information about the active subroutines executed.

- slug: callback
  en:
    term: "callback function"
    def: >
      A function A that is passed to another function B so that B can call it at some
      later point. Callbacks can be used [synchronously](#synchronous), as in generic
      functions like `map` that invoke a callback function once for each element in a
      collection, or [ascynrhonously](#asynchronous), as in a [client](#client) that
      runs a callback when a [response](#http_response) is received in answer to a [request](#http_request).

- slug: camel_case
  ref:
    - kebab_case
    - pothole_case
  en:
    term: "camel case"
    def: >
      A style of writing code that involves naming variables and objects with no
      space, underscore (`_`), dot (`.`), or dash (`-`), with each word being
      capitalized. Examples include `CalculateSum` and `findPattern`.

- slug: catch_exception
  ref:
    - condition
    - handle_condition
  en:
    term: "catch (an exception)"
    def: >
      To accept responsibility for handling an error or other unexpected event. R
      prefers "handling a condition" to "catching an exception".
  ar:
    term: "إستثناء"
    def: >
      الإستثناء هو الشرط الخاص الذي يُعالج به الشذوذ أو الشيء الغير متوقع الذي حدث
      أثناء تنفيذ البرنامج

- slug: causation
  en:
    term: "causation"
    def: >

- slug: cc_0
  en:
    term: "CC-0"
    def: >
      A [Creative Commons](#cc_license) [license](#license) that imposes no
      restrictions whatsover, thereby putting a work in the public domain.

- slug: cc_by
  en:
    term: "CC-BY"
    def: >
      The [Creative Commons](#cc_license) - Attribution [license](#license) that
      requires people to give credit to the author of a work but imposes no other restrictions.

- slug: cc_license
  en:
    term: "Creative Commons license"
    def: >
      A set of [licenses](#license) that can be applied to published work. Each
      license is formed by concatenating one or more of `-BY` (Attribution): users
      must cite the original source; `-SA` (ShareAlike): users must share their own
      work under a similar license; `-NC` (NonCommercial): work may not be used for
      commercial purposes without the creator's permission; `-ND` (NoDerivatives): no
      derivative works (e.g., translations) can be created without the creator's
      permission. Thus, `CC-BY-NC` means "users must give attribution and cannot use
      commercially without permission The term `CC-0` (zero, not letter 'O') is
      sometimes used to mean "no restrictions", i.e., the work is in the public domain.

- slug: centroid
  en:
    term: "centroid"
    def: >
      The center or anchor of a group created by a [clustering](#clustering) algorithm.

- slug: character_encoding
  en:
    term: "character encoding"
    def: >
      A specification of how characters are stored as bytes. The most commonly-used
      encoding today is [UTF-8](#utf_8).

- slug: chi_square_test
  en:
    term: "chi-square test"
    def: >
      A statistical method for estimating whether two variables in a cross tabulation
      are correlated. A chi-square distribution varies from a [normal
      distribution](#normal_distribution) based on the [degrees of
      freedom](#degrees_of_freedom) used to calculate it.

- slug: child_class
  en:
    term: "child class"
    def: >
      In [object-oriented programming](#oop), a class derived from another class
      (called the [parent class](#parent_class)).
  es:
    term: "subclase"
    def: >
      En [programación orientada a objetos](#oop), es la extensión de otra
      clase (denominada [superclase](#parent_class)).

- slug: child_tree
  en:
    term: "child (in a tree)"
    def: >
      A [node](#node) in a [tree](#node) that is below another node (call the [parent](#parent_tree)).

- slug: class
  en:
    term: "class"
    def: >
      In [object-oriented programming](#oop), a structure that combines data and
      operations (called [methods](#method)). The program then uses a
      [constructor](#constructor) to create an [object](#object) with those
      properties and methods. Programmers generally put generic or reusable
      behavior in [parent classes](#parent_class) and more detailed or specific
      behavior in [child classes](#child_class).
  es:
    term: "clase"
    def: >
      En [programación orientada a objetos](#oop), es una estructura que combina
      datos y operaciones (denominadas [métodos](#method)). El programa emplea un
      [constructor](#constructor) para crear un [objeto](#object) con esas 
      propiedades y métodos. Los programadores generalmente definen comportamientos
      genéricos o reutilizables en [superclases](#parent_class) y comportamientos
      más específicos o detallados en [subclases]("child_class").
- slug: classification
  ref:
    - supervised_learning
    - clustering
  en:
    term: "classification"
    def: >
      The process of identifying which predefined category an item belongs to, such as
      deciding whether an email message is spam or not. Many [machine
      learning](#machine_learning) algorithms perform classification.

- slug: cli
  en:
    term: "command-line interface"
    acronym: "CLI"
    def: >
      A user interface that relies solely on text for commands and output, typically
      running in a [shell](#shell).

- slug: client
  en:
    term: "client"
    def: >
      Typically, a program such as a web browser that gets data from a
      [server](#server) and displays it to, or interacts with, users. The term is used
      more generally to refer to any program A that makes requests of another program
      B. A single program can be both a client and a server.

- slug: closure
  en:
    term: "closure"
    def: >
      A set of variables defined in the same [scope](#scope) whose existence has been
      preserved after that scope has ended.

- slug: clustering
  ref:
    - centroid
    - classification
    - supervised_learning
    - unsupervised_learning
  en:
    term: "clustering"
    def: >
      The process of dividing data into groups when the groups themselves are not
      known in advance.

- slug: code_coverage
  en:
    term: "code coverage (in testing)"
    def: >
      How much of a library or program is executed when tests run. This is normally
      reported as a percentage of lines of code: for example, if 40 out of 50 lines in
      a file are run during testing, those tests have 80% code coverage.

- slug: code_review
  en:
    term: "code review"
    def: >
      To check a program or a change to a program by inspecting its source code.

- slug: coercion
  en:
    term: "coercion"
    def: >
      see [type coercion](#type_coercion).

- slug: cognitive_load
  en:
    term: "cognitive load"
    def: >
      The amount of working memory needed to accomplish a set of simultaneous tasks.

- slug: command_history
  en:
    term: "command history"
    def: >
      An automatically-created list of previously-executed commands. Most
      [REPLs](#repl), including the [Unix shell](#shell), record history and allow
      users to play back recent commands.

- slug: command_line_argument
  en:
    term: "command-line argument"
    def: >
      A filename or control flag given to a command-line program when it is run.

- slug: comment
  en:
    term: "comment"
    def: >
      Text written in a script that is not treated as code to be run, but rather as
      text that describes what the code is doing. These are usually short notes, often
      beginning with a `#` (in many programming languages).
  fr:
    term: "commentaire"
    def: >
      Text écrit dans un script qui n'est pas évalué lors de l'exécution du code. Il
      est utilisé pour décrire ce qui se passe lorsque le code est évalué. Les
      commentaires sont en général des notes brèves, qui commencent après un `#` (dans
      plusieurs langages de programmation)
  pt:
    term: "comentário"
    def: >
      Texto escrito em um script que não é tratado como código a ser executado, e sim
      como texto que descreve o que o código está fazendo. Normalmente é formado por
      notas curtas, frequentemente começando com um `#` (em várias linguagens de programação).

- slug: commit
  en:
    term: "commit"
    def: >
      As a verb, the act of saving a set of changes to a database or version control
      [repository](#repository). As a noun, the changes saved.

- slug: commit_message
  en:
    term: "commit message"
    def: >
      A comment attached to a [commit](#commit) that explains what was done and why.

- slug: compile
  en:
    term: "compile"
    def: >
      To translate textual source into another form. Programs in [compiled
      languages](#compiled_language) are translated into machine instructions for a
      computer to run, and [Markdown](#markdown) is usually translated into
      [HTML](#html) for display.

- slug: compiled_language
  en:
    term: "compiled language"
    def: >
      Originally, a language such as C or Fortran that is translated into machine
      instructions for execution. Languages such as Java are also compiled before
      execution, but into [byte code](#byte_code) instead of machine instructions,
      while languages like [Python](#python) are compiled to byte code on the fly.

- slug: compiler
  en:
    term: "compiler"
    def: >
      An application that translates programs written in some languages into machine
      instructions or [byte code](#byte_code).
  ar:
    term: "مُترجِم"
    def: >
      هو برنامج يقوم بترجمة النصوص المصدرية إلى أوامر ومعلومات يفهمها الحاسب لذلك
      يُمكن للكمبيوتر فهم البرنامج وتشغيله دون استخدام برنامج البرمجة المستخدم لإنشائه

- slug: computational_linguistics
  ref:
    - nlp
  en:
    term: "computational linguistics"
    def: >
      The study or application of computational methods for parsing or understanding
      human languages. Early approaches were algorithmic; most modern approaches are statistical.

- slug: computational_notebook
  en:
    term: "computational notebook"
    def: >
      A combination of a document format that allows users to mix prose and code in a
      single file, and an application that executes that code interactively and in
      place. The Jupyter Notebook and R Markdown files are both examples of
      computational notebooks.

- slug: condition
  ref:
    - handle_condition
  en:
    term: "condition"
    def: >
      An error or other unexpected event that disrupts the normal flow of control.

- slug: conditional_expression
  en:
    term: "conditional expression"
    def: >
      A [ternary expression](#ternary_expression) that serves the role of an if/else
      statement. For example, C and similar languages use the syntax `test : ifTrue ?
      ifFalse` to mean "choose the value `ifTrue` if `test` is true, or the value
      `ifFalse` if it is not".

- slug: confidence_interval
  en:
    term: "confidence interval"
    def: >
      A range around an estimate that indicates the margin of error, combined with a
      probability that the actual value falls in that range.

- slug: console
  en:
    term: "console"
    def: >

- slug: constant
  en:
    term: "constant"
    def: >

- slug: constructor
  en:
    term: "constructor"
    def: >
      A function that creates an [object](#object) of a particular
      [class](#class). In the [S3](#s3) object system, constructors are a
      convention rather than a requirement.
  es: 
    term: "constructor"
    def: >
      Una función que crea un [objeto](#object) de una [clase](#class)
      particular. En el sistema de objetos de [S3](#s3), los constructores
      son más una convención que un requisito.
      
- slug: continuation_prompt
  en:
    term: "continuation prompt"
    def: >
      A [prompt](#prompt) that indicates that the command currently being typed is not
      yet complete and will not be run until it is.

- slug: continuous_integration
  en:
    term: "continuous integration"
    def: >
      A software development practice in which changes are automatically merged as
      soon as they become available.

- slug: continuous_random_variable
  ref:
    - discrete_random_variable
  en:
    term: "continuous random variable"
    def: >
      A variable whose value can be any real value, either within a range or
      unbounded, such as age or distance.

- slug: copy_on_modify
  ref:
    - aliasing
  en:
    term: "copy-on-modify"
    def: >
      The practice of creating a new copy of aliased data whenever there is an attempt
      to modify it so that each reference will believe theirs is the only one.

- slug: correlation
  en:
    term: "correlation"
    def: >
      How well two variables agree with each other. Correlation is usually measured by
      calculating a [correlation coefficient](#correlation_coefficient), and does not
      imply causation.
  pt:
    term: "correlação"
    def: >
      O quão bem duas variáveis concordam uma com a outra. A correlação é normalmente
      medida pelo cálculo de um [coeficiente de correlação](#correlation_coefficient),
      e não significa que precise existir causalidade.

- slug: correlation_coefficient
  en:
    term: "correlation coefficient"
    def: >
      A measure of how well [correlated](#correlation) two variables are. If the
      [correlation coefficient](#correlation_coefficient) between X and Y is 1.0,
      knowing X allows perfect prediction of Y. If the correlation coefficient is 0.0,
      knowing X tells you nothing about Y, and if it is -1.0, then X predicts Y, but
      change in X causes an opposite change in Y.
  pt:
    term: "coeficiente de correlação"
    def: >
      Uma medida do quão bem duas variáveis estão [correlacionadas](#correlation). Se
      o [coeficiente de correlação](#correlation_coefficient) entre X e Y for 1.0,
      conhecer X permite uma previsão perfeita de Y. Se o coeficiente de correlação
      for 0.0, conhecer X não diz nada a respeito de Y, e se for -1.0, então X prevê
      Y, mas mudanças no valor de X gera uma mudança oposta em Y.

- slug: covariance
  en:
    term: "covariance"
    def: >
      How well two variables agree with each other. The [correlation
      coefficient](#correlation_coefficient) is a normalized measure of covariance.
  pt:
    term: "covariância"
    def: >
      O quão bem duas variáveis concordam uma com a outra. O [coeficiente de
      correlação](#correlation_coefficient) é uma medida normalizada da covariância.

- slug: cran
  ref:
    - base_r
    - tidyverse
  en:
    term: "Comprehensive R Archive Network"
    acronym: "CRAN"
    def: >
      A public repository of R packages.

- slug: cross_join
  en:
    term: "cross join"
    def: >
      A [join](#join) that produces all possible combinations of rows from two tables.

- slug: cross_validation
  ref:
    - machine_learning
  en:
    term: "cross-validation"
    def: >
      A technique that divides data into [training data](#training_data) and [test
      data](#test_data). The training data and correct answers are used to find
      parameters, and the algorithm's effectiveness is then measured by examining the
      answers it gives on the test data.

- slug: cryptographic_hash_function
  en:
    term: "cryptographic hash function"
    def: >
      A [hash function](#hash_function) that produces an apparently-random value for
      any input.

- slug: css
  en:
    term: "Cascading Style Sheets"
    acronym: "CSS"
    def: >
      A way to control the appearance of HTML. CSS is typically used to specify fonts,
      colors, and layout.
  fr:
    term: "Feuilles de Style en Cascade"
    def: >
      Une manière de contrôler l'apparence du rendu HTML. Le CSS est généralement
      utilisé dans le but de spécifier les polices, les couleurs ainsi que la
      structure d'une page web.

- slug: csv
  en:
    term: "comma-separated values"
    acronym: "CSV"
    def: >
      A text format for tabular data in which each record is one row and fields are
      separated by commas. There are many minor variations, particularly around
      quoting of strings.

- slug: current_working_directory
  en:
    term: "current working directory"
    def: >
      The folder or directory location that the program is operating in. Any action
      taken by the program occurs relative to this directory.
  pt:
    term: "diretório de trabalho"
    def: >
      O local, pasta ou diretório, em que o programa está operando. Qualquer ação do
      programa acontece relativa a esse diretório.

- slug: data_engineer
  ref:
    - data_scientist
    - data_wrangling
  en:
    term: "data engineer"
    def: >
      Someone who sets up and runs data analyses. Data engineers are often responsible
      for installing software, managing databases, generating reports, and archiving results.

- slug: data_engineering
  ref:
    - data_science
  en:
    term: "data engineering"
    def: >
      The pragmatic steps taken to make data usable, such as writing short programs to
      put mailing addresses in a uniform format.

- slug: data_frame
  ref:
    - tidy_data
  en:
    term: "data frame"
    def: >
      A two-dimensional data structure for storing tabular data in memory. Rows
      represent [records](#record) and columns represent [variables](variable_data).
  fr:
    term: "trame de données"
    def: >
      Une structure bi-dimensionnelle pour enregistrer des données tabulaires.
      Les lignes représentent les [entrées](#record) et les colonnes représentent
      les [variables](variable_data).

- slug: data_mining
  en:
    term: "data mining"
    def: >
      The use of computers to search for patterns in large datasets. The term [data
      science](#data_science) is now more commonly used.

- slug: data_package
  en:
    term: "data package"
    def: >
      A software package that, mostly, contains only data. Is used to make it simpler
      to disseminate data for easier use.

- slug: data_science
  en:
    term: "data science"
    def: >
      The combination of statistics, programming, and hard work used to extract
      knowledge from data.
  pt:
    term: "ciência de dados"
    def: >
      A combinação de estatística, programação e trabalho duro usados para extrair
      conhecimento a partir de dados.

- slug: data_scientist
  en:
    term: "data scientist"
    def: >
      Someone who uses programming skills to solve statistical problems.
  pt:
    term: "cientista de dados"
    def: >
      Alguém que usa habilidades de programação para resolver problemas estatísticos.

- slug: data_wrangling
  en:
    term: "data wrangling"
    def: >
      A colloquial name for small-scale [data engineering](#data_engineering).

- slug: decision_tree
  ref:
    - random_forests
  en:
    term: "decision tree"
    def: >
      A tree whose nodes are questions and whose branches eventually lead to a
      decision or classification.

- slug: decorator_pattern
  en:
    term: "Decorator pattern"
    def: >
      A [design pattern](#design_pattern) in which a function adds additional features
      to another function or a [class](#class) after its initial definition.
      Decorators are a feature of [Python](#python) and can be implemented in most
      other languages as well.

- slug: deep_learning
  en:
    term: "deep learning"
    def: >
      A family of [neural network](#neural_network) algorithms that use multiple
      layers to extract features at successively higher levels.

- slug: default_target
  en:
    term: "default target"
    def: >
      The [build target](#build_target) that is used when none is specified explicitly.

- slug: default_value
  en:
    term: "default value"
    def: >
      A value assigned to a function parameter when the caller does not specify a
      value. Default values are specified as part of the function's definition.

- slug: defensive_programming
  en:
    term: "defensive programming"
    def: >
      A set of programming practices that assumes mistakes will happen and either
      report or correct them, such as inserting [assertions](#assertion) to report
      situations that are not ever supposed to occur.

- slug: degrees_of_freedom
  en:
    term: "degrees of freedom"
    def: >

- slug: delegate_pattern
  en:
    term: "Delegate pattern"
    def: >
      A [design pattern](#design_pattern) in which an object does most of the work to
      complete a task, but uses one of a set of other objects to complete some
      specific parts of the work. Delegation is often used instead of inheritance to
      customize objects' behavior.

- slug: dependency
  en:
    term: "dependency"
    def: >
      See [prerequisite](#prerequisite).

- slug: dependent_variable
  en:
    term: "dependent variable"
    def: >
      A variable whose value depends on the value of another variable, which is called
      the [independent variable](#independent_variable).
  pt:
    term: "variável dependente"
    def: >
      Uma variável cujo valor dependa do valor de outra variável, que é chamada de
      [variável independente](#independent_variable).

- slug: depth_first
  en:
    term: "depth first"
    def: >
      To go through a nested data structure such as a [tree](#tree) by going as far as
      possible down one path, then as far as possible down the next and so on, or to
      explore a problem by following one solution to its conclusion and then trying
      the next.

- slug: design_pattern
  ref:
    - iterator_pattern
    - singleton_pattern
    - template_method_pattern
    - visitor_pattern
  en:
    term: "design pattern"
    def: >
      A recurring pattern in software design that is specific enough to be worth
      naming, but not so specific that a single best implementation can be provided by
      a [library](#library). For example, [data frames](#data_frame) and database
      [tables](#table) are instances of the same pattern.

- slug: destructuring_assignment
  en:
    term: "destructuring assignment"
    def: >
      Unpacking values from data structures and assigning them to multiple variables
      in a single statement.

- slug: dictionary
  en:
    term: "dictionary"
    def: >
      A data structure that allows items to be looked up by value, sometimes called an
      [associative array](#associative_array). Dictionaries are often implemented
      using [hash tables](#hash_table).

- slug: dimension_reduction
  ref:
    - principal_component_analysis
  en:
    term: "dimension reduction"
    def: >
      Reducing the number of dimensions in a dataset, typically by finding the
      dimensions along which it varies most.

- slug: directory
  en:
    term: "directory"
    def: >

- slug: discrete_random_variable
  ref:
    - continuous_random_variable
  en:
    term: "discrete random variable"
    def: >
      A variable whose value can take on only one of a fixed set of values, such as
      true or false.

- slug: distro
  en:
    term: "distro"
    def: >
      See [software distribution](#software_distribution).

- slug: docstring
  en:
    term: "docstring"
    def: >
      Short for "documentation string", a string appearing at the start of a module,
      class, or function in [Python](#python) that automatically becomes that object's documentation.

- slug: documentation_generator
  en:
    term: "documentation generator"
    def: >
      A software tool that extracts specially-formatted comments or
      [dostrings](#docstring) from code and generates cross-referenced developer documentation.

- slug: doi
  ref:
    - orcid
  en:
    term: "Digital Object Identifier"
    acronym: "DOI"
    def: >
      A unique persistent identifier for a book, paper, report, software release, or
      other digital artefact.

- slug: dom
  en:
    term: "Document Object Model"
    acronym: DOM
    def: >
      A standard in-memory representation of [HTML](#html) and [XML](#xml). Each
      [element](#element) is stored as a [node](#node) in a [tree](#tree) with a set
      of named [attributes](#attribute); contained elements are [child
      nodes](#child_tree). Modern programming languages provide many libraries for
      searching and modifying the DOM.

- slug: dom_selector
  ref:
    - regular_expression
  en:
    term: "DOM selector"
    def: >
      A pattern that identifies [nodes](#node) in a [DOM](#dom) [tree](#tree). For
      example, `#alpha` matches nodes whose `id` [attribute](#attribute) is "alpha",
      while `.beta` matches nodes whose `class` [attribute](#attribute) is "beta".

- slug: domain_knowledge
  en:
    term: "domain knowledge"
    def: >
      Understanding of a specific problem domain, e.g., knowledge of transportation logistics.

- slug: double
  en:
    term: "double"
    def: >
      Short for "double-precision floating-point number", meaning a 64-bit numeric
      value with a fractional part and an exponent.

- slug: double_square_brackets
  ref:
    - single_square_brackets
  en:
    term: "double square brackets"
    def: >
      An index enclosed in `[[...]]`, used to return a single value of the underlying type.

- slug: down_vote
  ref:
    - up_vote
  en:
    term: "down-vote"
    def: >
      A vote against something.

- slug: dynamic_loading
  en:
    term: "dynamic loading"
    def: >
      To [import](#import) a [module](#module) into the memory of a program while it
      is already running. Most [interpreted languages](#interpreted_language) use
      dynamic loading, and provide tools so that programs can find and load modules
      dynamically to configure themselves

- slug: dynamic_lookup
  en:
    term: "dynamic lookup"
    def: >
      To find a function or a property of an [object](#object) by name while a program
      is running. For example, instead of getting a specific property of an object
      using `obj.name`, a program might use `obj[someVariable]`, where `someVariable`
      could hold `"name"` or some other property name.

- slug: dynamic_scoping
  en:
    term: "dynamic scoping"
    def: >
      To find the value of a [variable](#variable_program) by looking at what is on
      the [call stack](#call_stack) at the moment the lookup is done. Almost all
      programming languages use [lexical_scoping](#lexical_scoping) instead, since it
      is more predictable.

- slug: edge
  en:
    term: "edge"
    def: >
      A connection between two [nodes](#node) in a [graph](#graph). An edge may have
      data associated with it, such as a name or distance.

- slug: element
  ref:
    - empty_element
  en:
    term: "element"
    def: >
      A named component in an [HTML](#html) or [XML](#xml) document. Elements are
      usually written `<name>`...`</name>`, where "..." represents the content of the
      element. Elements often have [attributes](#attribute).

- slug: emacs
  en:
    term: "Emacs (editor)"
    def: >
      A text editor that is popular among Unix programmers.

- slug: empty_element
  en:
    term: "empty element"
    def: >
      An [element](#element) of an [HTML](#html) or [XML](#xml) document that has no
      [children](#child_tree). Empty elements can always be written as
      `<name></name>`, but may also be written using the shorthand notation `<name/>`
      (with a slash after the name inside the angle brackets).

- slug: empty_vector
  en:
    term: "empty vector"
    def: >
      A vector that contains no elements. Empty vectors have a type such as logical or
      character, and are *not* the same as [null](#null).
  fr:
    term: "vecteur vide"
    def: >
      Un vecteur qui ne contient aucun élément. Les vecteurs vides peuvent être de
      type logique ou caractère, et sont *differents* des vecteurs [null](#null).

- slug: environment
  en:
    term: "environment"
    def: >
      A structure that stores a set of variable names and the values they refer to.

- slug: error_handling
  en:
    term: "error handling"
    def: >
      What a program does to detect and correct for errors. Examples include printing
      a message and using a default configuration if the user-specified configuration
      cannot be found.

- slug: error_test
  en:
    term: "error (in a test)"
    def: >
      Signalled when something goes wrong in a [unit test](#unit_test) itself rather
      than in the system being tested. In this case, we do not know anything about the
      correctness of the system.

- slug: escape_sequence
  en:
    term: "escape sequence"
    def: >
      A sequence of characters used to represent some other character that would
      otherwise have a special meaning. For example, the escape sequence `\"` is used
      to represent a double-quote character inside a double-quoted string.

- slug: evaluation
  en:
    term: "evaluation"
    def: >
      The process of taking an expression such as `1+2*3/4` and turning it into a
      single irreducible value.

- slug: exception
  en:
    term: "exception"
    def: >
      An object that stores information about an error or other unusual event in a
      program. One part of a program will create and [raise an
      exception](#raise_exception) to signal that something unexpected has happened;
      another part will [catch](#catch_exception) it.

- slug: exception_handler
  en:
    term: "exception handler"
    def: >
      A piece of code that deals with an [exception](#exception) after it is
      [caught](#catch_exception), e.g., by writing a [log message](#log_message) or
      retrying the operation that failed.

- slug: expected_result
  ref:
    - actual_result
  en:
    term: "expected result (of test)"
    def: >
      The value that a piece of software is suposed to produced when tested in a
      certain way, or the state in which it is supposed to leave the system.

- slug: exploratory_programming
  en:
    term: "exploratory programming"
    def: >
      A software development methodology in which requirements emerge or change as the
      software is being written, often in response to results from early runs.

- slug: export
  en:
    term: "export"
    def: >
      To make something visible outside a [module](#module) so that other parts of a
      program can [import](#import) it. In most languages a module must export things
      explicitly in order to manage [name collision](#name_collision).

- slug: fail_test
  ref:
    - pass_test
  en:
    term: "fail (a test)"
    def: >
      A test fails if the [actual result](#actual_result) does not match the [expected result](#expected_result).

- slug: "false"
  ref:
    - truthy
    - falsy
  en:
    term: "false"
    def: >
      The logical ([Boolean](#boolean)) state opposite of "[true](#true)". Used in
      logic and programming to represent [binary](#binary) state of something.

- slug: falsy
  ref:
    - truthy
  en:
    term: "falsy"
    def: >
      Evaluating to [false](#false) in a [Boolean](#boolean) context.

- slug: faq
  en:
    term: "Frequently Asked Questions"
    acronym: "FAQ"
    def: >
      A curated list of questions commonly asked about a subject, along with answers.

- slug: feature_branch
  ref:
    - master_branch
  en:
    term: "feature branch"
    def: >
      A branch within a Git repository containing commits dedicated to a specific
      feature, e.g., a bug fix or a new function. This branch can be merged into
      another branch.

- slug: feature_data
  en:
    term: "feature (in data)"
    def: >
      A variable or observable in a dataset.

- slug: feature_engineering
  en:
    term: "feature engineering"
    def: >
      The process of choosing the variables to be used as inputs to a [model](#model).
      Choosing good features often depends on [domain knowledge](#domain_knowledge).

- slug: feature_request
  en:
    term: "feature request"
    def: >
      A request to the maintainers or developers of a software program to add a
      specific functionality (a feature) to that program.

- slug: feature_software
  en:
    term: "feature (in software)"
    def: >
      Some aspect of software that was deliberately designed or built. A [bug](#bug)
      is an undesired feature.

- slug: field
  en:
    term: "field"
    def: >
      A component of a [record](#record) containing a single value. Every record in a
      [tibble](#tibble) or database [table](#table) has the same fields.
  fr:
    term: "champ"
    def: >
      Composant d'une [entrée](#record) contenant une seule valeur. Chaque entrée dans
      une [tibble](#tibble) ou [table](#table) de base de données contient les mêmes champs.

- slug: filename_extension
  en:
    term: "filename extension"
    def: >
      The last part of a filename, usually following the '.' symbol. Filename
      extensions are commonly used to indicate the type of content in the file, though
      there is usually no guarantee that this is correct.

- slug: filename_stem
  en:
    term: "filename stem"
    def: >
      The part of the filename that does not include the [stem](#filename_stem). For
      example, the stem of `glossary.yml` is `glossary`.

- slug: filesystem
  en:
    term: "filesystem"
    def: >
      The part of the operating system that manages how files are stored and
      retrieved. Also used to refer to all of those files and directories or the
      specific way they are stored (as in "the Unix filesystem").

- slug: filter
  en:
    term: "filter"
    def: >
      As a verb, to choose a set of [records](#record) (i.e., rows of a table) based
      on the values they contain. As a noun, a command-line program that reads lines
      of text from files or [standard input](#stdin), performs some operation on them
      (such as filtering), and writes to a file or [stdout](#stdout).
  fr:
    term: "filtrer"
    def: >
      Le fait de sélectionner un ensemble d'[observations](#record) (example,
      certaines lignes d'une table) en se basant sur leurs valeurs.

- slug: fixture
  en:
    term: "fixture"
    def: >
      The thing on which a test is run, such as the parameters to the function being
      tested or the file being processed.

- slug: folder
  en:
    term: "folder"
    def: >
      Another term for a [directory](#directory).

- slug: for_loop
  ref:
    - while_loop
  en:
    term: "for loop"
    def: >
      A statement in a program that repeats one or more other statements (the [loop
      body](#loop_body)) once for each item in a sequence, such as each number in a
      range or each element of a list.

- slug: fork
  ref:
    - branch
  en:
    term: "fork"
    def: >
      A copy of one person's Git repository that lives in another person's GitHub
      account. Changes to the content of a fork can be submitted to the [upstream
      repository](#upstream_repository) via a [pull request](#pull_request).

- slug: full_identifier_git
  en:
    term: "full identifier (of a commit)"
    def: >
      A unique 160-bit identifier for a [commit](#commit) in a Git
      [repository](#repository), usually written as a 20-character
      [hexadecimal](#hexadecimal) character string.

- slug: full_join
  ref:
    - left_join
    - right_join
  en:
    term: "full join"
    def: >
      A [join](#join) that returns all rows and all columns from two tables A and B.
      Where the [keys](#key) of A and B match, values are combined; where they do not,
      missing values from either table are filled with [null](#null), [NA](#na), or
      some other [missing value](#missing_value).

- slug: fully_qualified_name
  en:
    term: "fully-qualified name"
    def: >
      An unambiguous name of the form `package::thing`.

- slug: functional_programming
  ref:
    - higher_order_function
    - oop
  en:
    term: "functional programming"
    def: >
      A style of programming in which data is transformed through successive
      application of functions, rather than by using control structures such as loops.

- slug: generator_function
  ref:
    - iterator_pattern
  en:
    term: "generator function"
    def: >
      A function whose state is automatically saved when it returns a value so that
      execution can be restarted. Generator functions are typically used to produce
      streams of values that can be processed by [for loops](#for_loop).

- slug: generic_function
  en:
    term: "generic function"
    def: >
      A collection of functions with similar purpose, each operating on a different
      class of data.
  fr:
    term: "fonction générique"
    def: >
      Une collection de fonctions ayant un objectif similaire, chacune opérant sur une
      classe de données différente.
  pt:
    term: "função genérica"
    def: >
      Um conjunto de funções com propósito similar, cada uma operando em uma classe diferente
      de dados.
  es:
    term: "función genérica"
    def: >
      Un conjunto de funciones con propósitos similares, cada una operando en una clase
      diferente de datos.

- slug: geometric_mean
  en:
    term: "geometric mean"
    def: >

- slug: git
  en:
    term: "Git"
    def: >
      A version control tool to record and manage changes to a project.
  fr:
    term: "Git"
    def: >
      Un outil de gestion des versions qui permet d'enregistrer et de piloter les
      modifications effectuées au niveau d'un projet.
  pt:
    term: "Git"
    def: >
      Uma ferramenta de controle de versão para registrar e gerenciar mudanças em um projeto.

- slug: git_branch
  ref:
    - feature_branch
    - fork
    - master_branch
  en:
    term: "Git branch"
    def: >
      A snapshot of a version of a Git repository. Multiple branches can capture
      multiple versions of the same repository.
  fr:
    term: "Git branch"
    def: >
      Une photographie d'une version d'un dépôt Git. Plusieurs branches peuvent
      capturer plusieurs versions au niveau d'un même dépôt.
  pt:
    term: "Git branch"
    def: >
      Uma fotografia de uma versão de um repositório Git. Múltiplos branches podem
      capturar múltiplas versões de um mesmo repositório.

- slug: git_clone
  en:
    term: "Git clone"
    def: >
      Copies (and usually downloads) a Git [remote repository](#remote_repository)
      onto the local computer.
  fr:
    term: "Git clone"
    def: >
      Permet de copier (et générallement de télécharger) un [dépôt
      éloigné](#remote_repository) Git au niveau de l'ordinateur local.

- slug: git_conflict
  en:
    term: "Git conflict"
    def: >
      A situation in which incompatible or overlapping changes have been made on
      different branches that are now being [merged](#git_merge).

- slug: git_fork
  ref:
    - git_clone
  en:
    term: "Git fork"
    def: >
      To make a new copy of a Git [repository](#repository) on a server, or the copy
      that is made.

- slug: git_merge
  en:
    term: "Git merge"
    def: >
      Merging branches in Git incorporates development histories of two branches in
      one. If changes are made to similar parts of the branches on both branches a
      commit will occur and this must be resolved before the merge will be completed.

- slug: git_pull
  en:
    term: "Git pull"
    def: >
      Downloads and synchronizes changes between a [remote
      repository](#remote_repository) and a local [repository](#repository).
  fr:
    term: "Git pull"
    def: >
      Télécharge et synchronise des modifications entre le [dépôt
      éloigné](#remote_repository) et le [dépôt](#repository) local.

- slug: git_push
  en:
    term: "Git push"
    def: >
      Uploads and synchronizes changes between a local [repository](#repository) and a
      [remote repository](#remote_repository).
  fr:
    term: "Git push"
    def: >
      Charge et synchronise des modifications entre le [dépôt](#repository) local et
      le [dépôt éloigné](#remote_repository).

- slug: git_remote
  en:
    term: "Git remote"
    def: >
      A short name for a [remote repository](#remote_repository) (like a bookmark).

- slug: github
  en:
    term: "GitHub"
    def: >
      A cloud-based platform built around [Git](#git) that allows you to save versions
      of your project online and collaborate with other Git users.
  fr:
    term: "Github"
    def: >
      Une platefome dans le Cloud, construite autour de [Git](#git) qui permet de
      sauvegarder en ligne les versions d'un projet et de collaborer avec d'autres
      utilisateurs Git.
  pt:
    term: "GitHub"
    def: >
      Uma plataforma baseada em nuvem construída em torno do [Git](#git) que permite
      salvar versões do seu projeto online e colaborar com outras pessoas usuárias do Git.

- slug: global_environment
  en:
    term: "global environment"
    def: >
      The [environment](#environment) that holds top-level definitions in R, e.g.,
      those written directly in the interpreter.
  fr:
    term: "environnement global"
    def: >
      L'[environnement](#environment) qui contient des définitions de premier niveau
      dans R, example, celles écrites directement dans l'intérpreteur.

- slug: global_installation
  ref:
    - local_installation
  en:
    term: "global installation"
    def: >
      Installing a package in a location where it can be accessed by all users and projects.
  fr:
    term: "installation globale"
    def: >
      Le fait d'installer un package dans un emplacement où il peut être accessible
      par tous les utilisateurs ainsi que tous les projets.

- slug: global_variable
  ref:
    - local_variable
  en:
    term: "global variable"
    def: >
      A variable defined outside any particular function, which is therefore visible
      to all functions.
  es:
    term: "variable global"
    def: >
      Una variable definida fuera de alguna función en particular, por lo que es
      visible para todas las funciones.
  fr:
    term: "variable globale"
    def: >
      Une variable définie en dehors d'une fonction donnée, qui est par conséquent
      visible pour toutes les fonctions.

- slug: globbing
  en:
    term: "globbing"
    def: >
      To specify a set of filenames using a simplified form of [regular
      expressions](#regular_expression), such as `*.dat` to mean "all files whose
      names end in `.dat`". The name is derived from "global".

- slug: gnu
  ref:
    - gpl
  en:
    term: "GNU Operating System"
    acronym: "GNU"
    def: >
      "GNU" is an operating system that is free software. GNU is a recursive acronym
      for "GNU is Not Unix!". The GNU operating system consists of GNU packages as
      well as free software realeased by third parties.

- slug: gpl
  ref:
    - gnu
  en:
    term: "GNU Public License"
    acronym: "GPL"
    def: >
      A [license](#license) that allows people to re-use software as long as they
      distribute the source of their changes.

- slug: gradient_boosting
  en:
    term: "gradient boosting"
    def: >
      A [machine learning](#machine_learning) technique that produces an ensemble of
      weak prediction models (typically [decision trees](#decision_tree)) in a
      stepwise fashion.

- slug: gradient_descent
  ref:
    - backpropagation
  en:
    term: "gradient descent"
    def: >
      An optimization algorithm that repeatedly calculates the gradient at the current
      point takes a small step in that direction, and then recalculates the gradient.

- slug: graph
  ref:
    - tree
  en:
    term: "graph"
    def: >
      1. A plot or a chart that displays data, or 2. a data structure in which
      [nodes](#node) are connected to one another by [edges](#edge).

- slug: group
  en:
    term: "group"
    def: >
      To divide data into subsets according to some criteria while leaving records in
      a single structure.

- slug: gui
  en:
    term: "graphical user interface"
    acronym: "GUI"
    def: >
      A user interface that relies on windows, menus, pointers, and other graphical
      elements, as opposed to a [command-line interface](#cli) or voice-driven interface.
  pt:
    term: "interface gráfica de usuário"
    acronym: "GUI"
    def: >
      Uma interface de usuário cujo uso depende de janelas, menus, ponteiros e outros
      elementos gráficos, em oposição a uma [interface de linha de comando](#cli) ou
      interface comandada por voz.

- slug: handle_condition
  ref:
    - condition
    - exception
  en:
    term: "handle (condition)"
    def: >
      To accept responsibility for handling an error or other unexpected event. R
      prefers "handling a condition" to "catching an exception".

- slug: harmonic_mean
  en:
    term: "harmonic mean"
    def: >

- slug: hash_function
  en:
    term: "hash function"
    def: >
      A function that turns arbitrary data into a bit array of a fixed size. Hash
      functions are used to determine where data should be stored in a [hash table](#hash_table).

- slug: hash_table
  en:
    term: "hash table"
    def: >
      A data structure that calculates a pseudo-random key for each value and stores
      the value in that location. Hash tables enable fast lookup for arbitrary data at
      the cost of extra memory.

- slug: header_row
  ref:
    - csv
  en:
    term: "header row"
    def: >
      If present, the first row of a CSV file that defines column names (but
      tragically, not their data types or units).

- slug: heterogeneous
  ref:
    - homogeneous
  en:
    term: "heterogeneous"
    def: >
      Having mixed type. For example, an list can contain a mix of numbers, character
      strings, and values of other types.

- slug: hexadecimal
  en:
    term: "hexadecimal"
    def: >
      A base-16 number system. Hexadecimal values are usually written using the digits
      0-9 and the characters A-F in either upper or lower case. Hexadecimal is often
      used to represent [binary](#binary) values, since two hexadecimal digits exactly
      fit one byte.

- slug: higher_order_function
  en:
    term: "higher-order function"
    def: >
      A function that operates on other functions. For example, the higher-order
      function `map` executes a given function once on each value in an [list](#list).
      Higher-order functions are heavily used in [functional programming](#functional_programming).

- slug: hippocratic_license
  en:
    term: "Hippocratic License"
    def: >
      An ethical software [license](#license) that allows free use for any purpose
      that does not contravene the Universal Declaration of Human Rights.

- slug: histogram
  en:
    term: "histogram"
    def: >
      A graphical representation of the distribution of a set of numeric data, usually
      a vertical bar graph.

- slug: hitchhiker
  en:
    term: "hitchhiker"
    def: >
      Someone who is part of a project but does not actually do any work on it.

- slug: home_directory
  en:
    term: "home directory"
    def: >
      A directory that contains a user's files. Each user on a multi-user computer
      will have their own home directory; a personal computer will often only have one
      home directory.

- slug: homogeneous
  en:
    term: "homogeneous"
    def: >
      Having a single type. For example, a [vector](#vector) must be homogeneous: its
      values must all be numeric, logical, etc.

- slug: html
  ref:
    - xml
  en:
    term: "HyperText Markup Language"
    acronym: "HTML"
    def: >
      The standard [markup language](#markup_language) used for web pages. HTML is
      represented in memory using [DOM](#dom).

- slug: http
  en:
    term: "HyperText Transfer Protocol"
    acronym: "HTTP"
    def: >
      The standard [protocol](#protocol) for data transfer on the World-Wide Web. HTTP
      defines the format of [requests](#http_request) and [responses](#http_response),
      the meanings of standard error codes, and other features.

- slug: http_header
  en:
    term: "HTTP header"
    def: >
      A key-value pair at the top of an [HTTP](#http) [request](#http_request) or
      [response](#http_response) that carries additional information such as the
      user's preferred language or the length of the data being transferred.

- slug: http_request
  ref:
    - http_response
  en:
    term: "HTTP request"
    def: >
      A message sent from a [client](#client) to a [server](#server) using the
      [HTTP](#http) [protocol](#protocol) asking for data. A request usually asks for
      a web page, image, or other data.

- slug: http_response
  en:
    term: "HTTP response"
    def: >
      A reply sent from a [server](#server) to a [client](#client) using the
      [HTTP](#http) [protocol](#protocol) in response to a [request](#http_request).
      The response usually contains a web page, image, or data.

- slug: ide
  ref:
    - repl
  en:
    term: "Integrated Development Environment"
    acronym: IDE
    def: >
      An application that helps programmers develop software. IDEs typically have a
      built-in editor, a console to execute code immediately, and browsers for
      exploring data structures in memory and files on disk.
  es:
    term: "Entorno de Desarrollo Integrado"
    acronym: EDI
    def: >
      Una aplicación que ayuda a programadores a desarrollar software. Los EDI
      usualmente tiene un editor incorporado, una consola que ejecuta el código
      inmediatamente y navegadores para explorar estructuras de datos en la memoria y
      archivos en el disco.

- slug: import
  en:
    term: "import"
    def: >
      To bring things from a [module](#module) into a program for use. In most
      languages a program can only import things that the module explicitly [exports](#export).

- slug: impostor_syndrome
  en:
    term: "impostor syndrome"
    def: >
      The false belief that one's successes are a result of accident or fraud rather
      than ability.

- slug: in_place_operator
  en:
    term: "in-place operator"
    def: >
      An operator that updates one of its operands. For example, the expression `x +=
      2` uses the in-place operator `+=` to add 2 to the current value of `x` and
      assign the result back to `x`.

- slug: independent_variable
  en:
    term: "independent variable"
    def: >

- slug: inner_join
  en:
    term: "inner join"
    def: >
      A [join](#join) that returns combinations of rows from two tables A and B whose
      [keys](#key) match.

- slug: instance
  en:
    term: "instance"
    def: >

- slug: integration_test
  ref:
    - unit_test
  en:
    term: "integration test"
    def: >
      A test that checks whether the parts of a system work properly when put together.

- slug: interpeter
  en:
    term: "interpeter"
    def: >
      A program that runs other programs interactively.

- slug: interpreted_language
  en:
    term: "interpreted language"
    def: >
      A high-level language that is not executed directly by the computer, but instead
      is run by an [interpreter](#interpreter) that translates program instructions
      into machine commands on the fly.

- slug: interpreter
  en:
    term: "interpreter"
    def: >
      A program whose job it is to run programs written in a high-level [interpreted language](#interpreted_language).

- slug: invariant
  en:
    term: "invariant"
    def: >
      Something that is guaranteed to be true at some point in a program. Invariants
      are often expressed using [assertions](#assertion).

- slug: iso_date_format
  en:
    term: "ISO date format"
    def: >
      An international for formatting dates. While the full standard is complex, the
      most common form is `YYYY-MM-DD`, i.e., a four-digit year, a two-digit month,
      and a two-digit day separated by hyphens.

- slug: issue
  en:
    term: "issue"
    def: >
      A [bug report](#bug_report), feature request, or other to-do item associated
      with a project. Also called a [ticket](#ticket).

- slug: issue_label
  en:
    term: "label (an issue)"
    def: >
      A short textual tag associated with an [issue](#issue) to categorize it. Common
      labels include `bug` and `feature request`.

- slug: issue_tracking_system
  en:
    term: "issue tracking system"
    def: >
      Is similar to a [bug tracking system](#bug_tracker) in that it tracks "issues"
      made to a [repository](#repository), usually in the form of [feature
      requests](#feature_request), [bug reports](#bug_report), or some other todo item.

- slug: iterator_pattern
  ref:
    - visitor_pattern
  en:
    term: "Iterator pattern"
    def: >
      A [design pattern](#design_pattern) in which a temporary object or [generator
      function](#generator_function) produces each value from a collection in turn for
      processing. This pattern hides the differences between different kinds of data
      structures so that everything can be processed using loops.

- slug: join
  ref:
    - anti_join
    - cross_join
    - full_join
    - inner_join
    - left_join
    - right_join
    - self_join
  en:
    term: "join"
    def: >
      One of several operations that combine values from two [tables](#table).

- slug: json
  ref:
    - yaml
  en:
    term: "JavaScript Object Notation"
    acronym: "JSON"
    def: >
      A way to represent data by combining basic values like numbers and character
      strings in lists and name/value structures. The acronym stands for "JavaScript
      Object Notation"; unlike better-defined standards like [XML](#xml), it is
      unencumbered by a syntax for comments or ways to define a [schema](#schema).
  fr:
    term: "JavaScript Object Notation"
    acronym: "JSON"
    def: >
      Un façon de représenter des données textuelles ou numériques en combinant des
      ensembles de paires nom/valeurs et des listes de valeurs. L'acronyme signifie
      "JavaScript Object Notation", car il s'agit d'un format dérivé de la notation des
      objets du langage JavaScript. Contrairement à d'autres standards plus
      structurés comme [XML](#xml), JSON ne permet pas de définir un [schéma](#schema)
      de données, ni ne supporte l'ajout de commentaires.


- slug: k_means_clustering
  ref:
    - clustering
  en:
    term: "k-means clustering"
    def: >
      An [unsupervised_learning](#unsupervised_learning) algorithm that forms *k*
      groups by repeatedly calculating the [centroid](#centroid) of the current groups
      and then reallocating data points to the nearest centroid until the centroids no
      longer move.

- slug: k_nearest_neighbors
  en:
    term: "k-nearest neighbors"
    def: >
      A [classification](#classification) algorithm that classifies data points based
      on their similarity to nearby neighbors.

- slug: kebab_case
  ref:
    - camel_case
    - pothole_case
  en:
    term: "kebab case"
    def: >
      A naming convention in which the parts of a name are separated with dashes, as
      in `first-second-third`.

- slug: key
  en:
    term: "key"
    def: >
      A [field](#field) or combination of fields whose value(s) uniquely identify a
      [record](#record) within a [table](#table) or dataset. Keys are often used to
      select specific record and in [joins](#join).

- slug: keyword_arguments
  ref:
    - named_argument
    - variable_arguments
  en:
    term: "keyword arguments"
    def: >
      Extra arguments given to a function as key-value pairs.

- slug: latent_variable
  en:
    term: "latent variable"
    def: >
      A variable that is not observed directly but instead is inferred from the states
      or values of other variables.

- slug: latex
  en:
    term: "LaTeX"
    def: >
      The FORTRAN of scientific publishing.

- slug: lazy_evaluation
  en:
    term: "lazy evaluation"
    def: >
      Delaying evaluation of an expression until the value is actually needed (or at
      least until after the point where it is first encountered).

- slug: left_join
  ref:
    - full_join
    - right_join
  en:
    term: "left join"
    def: >
      A [join](#join) that combines data from two tables A and B. Where keys in table
      A match keys in table B, [fields](#field) are concatenated. Where a key in table
      A does *not* match a key in table B, columns from table B are filled with
      [null](#null), [NA](#na), or some other [missing value](#missing_value).

- slug: lexical_scoping
  en:
    term: "lexical scoping"
    def: >
      To look up the value associated with a name according to the textual structure
      of a program. Most programming languages use lexical scoping instead of [dynamic
      scoping](#dynamic_scoping) because the latter is less predictable.

- slug: library
  en:
    term: "library"
    def: >
      A reusable software package, also often called a [module](#module).
  pt:
    term: "biblioteca"
    def: >
      Um pacote de programas reutilizáveis, também frequentemente referido como um [módulo](#module).

- slug: license
  en:
    term: "license"
    def: >
      A legal document describing how something can be used and by whom.

- slug: lifecycle
  en:
    term: "lifecycle"
    def: >
      The steps that something is allowed or required to go through. The lifecycle of
      an [object](#object) runs from its [construction](#constructor) through the
      operations it can or must perform before it is destroyed; the lifecycle of an
      [issue](#issue) may be "created", "assigned", "in progress", "ready for review",
      and "completed".

- slug: lift
  en:
    term: "lift"
    def: >
      How well a model predicts or classifies things, measured as the ratio of the
      response in the segment identified to the response in the population as a whole.
      A lift of 1 means the model does no better than chance; higher lift means the
      model is doing better.

- slug: line_comment
  en:
    term: "line comment"
    def: >
      A [comment](#comment) in a program that spans part of a single line, as opposed
      to a [block comment](#block_comment) that may span multiple lines.
  pt:
    term: "comentário de linha"
    def: >
      Um [comentário](#comment) em um programa que abrange parte de uma única linha,
      em contraste a um [bloco de comentário](#block_comment) que pode abranger
      mútiplas linhas.

- slug: linear_regression
  ref:
    - logistic_regression
  en:
    term: "linear regression"
    def: >
      A method for finding the best straight-line fit between two datasets, typically
      by minimizing the squares of the distances between the points and a line.

- slug: linter
  en:
    term: "linter"
    def: >
      A program that checks for common problems in software, such as violations of
      indentation rules or variable naming conventions. The name comes from the first
      tool of its kind, called `lint`.

- slug: lisp
  en:
    term: "Lisp"
    def: >
      A family of programming languages that represent programs and data as nested
      lists. Many other programming languages have borrowed ideas from Lisp.

- slug: list
  en:
    term: "list"
    def: >
      A [vector](#vector) that can contain values of many different types.

- slug: list_comprehension
  en:
    term: "list comprehension"
    def: >
      In [Python](#python), an expression that creates a new list in place. For
      example, `[2*x for x in values]` creates a new list whose items are the doubles
      of those in `values`.

- slug: literate_programming
  ref:
    - r_markdown
  en:
    term: "literate programming"
    def: >
      A programming paradigm that mixes prose and code.

- slug: local_installation
  ref:
    - global_installation
  en:
    term: "local installation"
    def: >
      Placing a package inside a particular project so that it is only accessible
      within that project.

- slug: local_variable
  ref:
    - closure
    - global_variable
  en:
    term: "local variable"
    def: >
      A variable defined inside a function which is only visible within that function.
  es:
    term: "variable local"
    def: >
      Una variable definida dentro de una función, por lo que solo es visible dentro
      de ella.

- slug: log
  en:
    term: "log"
    def: >
      A record of a program's execution containing [messages](#log_message) written
      via a [logging framework](#logging_framework) for later inspection.

- slug: log_message
  en:
    term: "log message"
    def: >
      A single entry in a [log](#log) of a program's execution. Log messages are
      usually highly structured so that data (such as the time or the severity) can be
      recovered later.

- slug: logging_framework
  en:
    term: "logging framework"
    def: >
      A software library that managing internal reporting for programs.

- slug: logging_level
  en:
    term: "logging level"
    def: >
      A setting that controls how much information is generated by a [logging
      framework](#logging_framework). Typical logging levels include `DEBUG`,
      `WARNING`, and `ERROR`.

- slug: logical_indexing
  en:
    term: "logical indexing"
    def: >
      To index a vector or other structure with a vector of Booleans, keeping only the
      values that correspond to true values. Also referred to as [masking](#masking).

- slug: logistic_regression
  ref:
    - linear_regression
  en:
    term: "logistic regression"
    def: >
      A method for fitting a model to some data that uses logistic (S-shaped) curves
      instead of straight lines.

- slug: long_identifier_git
  en:
    term: "long identifier (of commit)"
    def: >
      See [full identifier](#full_identifier_git).

- slug: long_option
  en:
    term: "long option"
    def: >
      A full-word identifier for a [command line argument](#command_line_argument).
      While most common flags are a single letter preceded by a dash, such as `-v`,
      long options typically use two dashes and a readable name, such as `--verbose`.

- slug: loop_body
  en:
    term: "loop body"
    def: >
      The statement or statements executed by a loop.

- slug: machine_learning
  en:
    term: "machine learning"
    def: >
      The study or use of algorithms whose performance improves as they are given more
      data. Machine learning algorithms often use [training data](#training_data) to
      build a [model](#model). Their performance is then measured by how well they
      predict the properties of [test data](#test_data).

- slug: magic_number
  en:
    term: "magic number"
    def: >
      An unnamed numerical constant that appears in a program without explanation.

- slug: make
  en:
    term: "Make"
    def: >
      The original [build manager](#build_manager) for Unix, still in daily use after
      more than forty years.

- slug: makefile
  en:
    term: "Makefile"
    def: >
      A file containing commands for [Make](#make), often actually called `Makefile`.

- slug: markdown
  en:
    term: "Markdown"
    def: >
      A markup language with a simple syntax intended as a replacement for HTML.
      Markdown is often used for README files, and is the basis for [R markdown](r_markdown).

- slug: markov_chain
  ref:
    - bayesian_network
    - monte_carlo
  en:
    term: "Markov Chain"
    def: >
      Any [model](#model) describing a series of unfortunate events in which the
      probability of each event depends only on the current state, not on the path
      taken to reach that state.

- slug: markup_language
  ref:
    - latex
    - xml
  en:
    term: "markup language"
    def: >
      A set of rules for annotating text to define its meaning or how it should be
      displayed. The markup is usually not displayed, but instead controls how the
      underlying text is interpreted or shown. [Markdown](#markdown) and [HTML](#html)
      are widely-used markup languages for web pages.

- slug: marthas_rules
  en:
    term: "Martha's Rules"
    def: >
      A simple set of rules for making decisions in small groups.

- slug: masking
  en:
    term: "masking"
    def: >

- slug: master_branch
  ref:
    - feature_branch
  en:
    term: "master branch"
    def: >
      A dedicated, permanent, central branch which should contain a "ready product".
      As a new feature is developed on a separate branch to avoid breaking the main
      code, it can be merged into the master branch.

- slug: maximum_likelihood_estimation
  en:
    term: "maximum likelihood estimation"
    def: >
      To choose the parameters for a [probability
      distribution](#probability_distribution) in order to maximize the likelihood of
      obtaining observed data.

- slug: mean
  ref:
    - median
    - mode
  en:
    term: "mean"
    def: >
      The average value of a dataset, more properly known as the [arithmetic
      mean](#arithmetic_mean) to distinguish it from the [geometric](#geometric_mean)
      and [harmonic](#harmonic_mean) means.
  pt:
    term: "média"
    def: >
      O valor médio de um conjunto de dados, mais apropriadamente conhecido
      como [média aritmética](#arithmetic_mean) para que seja distinguido da
      média [geométrica](#geometric_mean) e da [harmônica](#harmonic_mean).

- slug: mean_absolute_error
  ref:
    - mean_squared_error
    - root_mean_squared_error
  en:
    term: "mean absolute error"
    def: >
      The average error of all predicted values compared with actual values.

- slug: mean_squared_error
  ref:
    - root_mean_squared_error
  en:
    term: "mean squared error"
    def: >
      The average of the squares of all the errors of all predicted values compared
      with actual values. Squaring makes larger errors count for more, making this a
      more popular measure than [mean absolute error](#mean_absolute_error).

- slug: median
  ref:
    - mode
  en:
    term: "median"
    def: >
      A value separating the upper and lower halves of a sorted dataset. The median
      often gives a better idea of what is typical of the dataset than the
      [mean](#mean), which can be influenced by a small number of extreme outliers.

- slug: merge_git
  en:
    term: "merge (Git)"
    def: >
      See [Git merge](#git_merge)

- slug: method
  en:
    term: "method"
    def: >
      An implementation of a [generic function](#generic_function) that handles
      objects of a specific class.
  es:
    term: "método"
    def: >
      Una implementación de una [función genérica](#generic_function) que 
      manipula objetos de una clase específica.

- slug: milestone
  en:
    term: "milestone"
    def: >
      A target that a project is trying to meet, often represented as a set of
      [issues](#issue) that all have to be resolved by a certain time.

- slug: mime_type
  en:
    term: "MIME type"
    def: >
      A standard way to identify the contents of files on the internet. The term is an
      acronym of "multi-purpose Internet mail extension", and MIME types are often
      identified by [filename extensions](#filename_extension), such as `.png` for
      PNG-formatted images.

- slug: missing_value
  en:
    term: "missing value"
    def: >
      A special value such as [null](#null) or [NA](#na) used to indicate the absence
      of data. Missing values can signal that data was not collected or that the data
      did not exist in the first place (e.g., the middle name of someone who does not
      have one).

- slug: mit_license
  en:
    term: "MIT License"
    def: >
      A [license](#license) that allows people to re-use software with no restrictions.

- slug: mock_object
  en:
    term: "mock object"
    def: >
      A simplified replacement for part of a program whose behavior is easy to control
      and predict. Mock objects are used in [unit tests](#unit_test) to simulate
      databases, web services, and other complex systems.

- slug: mode
  ref:
    - mean
    - median
  en:
    term: "mode"
    def: >
      The value that occurs most frequently in a dataset.

- slug: model
  en:
    term: "model"
    def: >
      A specification of the mathematical relationship between different variables.

- slug: module
  en:
    term: "module"
    def: >
      A reusable software package, also often called a [library](#library).

- slug: monte_carlo
  ref:
    - markov_chain
  en:
    term: "Monte Carlo method"
    def: >
      Any method or algorithm that relies on artificially-injected randomness.

- slug: moving_average
  en:
    term: "moving average"
    def: >
      The [mean](#mean) of each set of several several consecutive values from [time
      series](#time_series) data.

- slug: multi_threaded
  en:
    term: "multi-threaded"
    def: >
      Capable of performing several operations simultaneously. Multi-threaded programs
      are usually more efficient than [single-threaded](#single_threaded) ones, but
      also harder to understand and debug.

- slug: mutation
  en:
    term: "mutation"
    def: >
      Changing data in place, such as modifying an element of an array or adding a
      record to a database.

- slug: n_gram
  en:
    term: "n-gram"
    def: >
      A sequence of $N$ items, typically words in natural language. For example, a
      trigram is a sequence of three words. N-grams are often used as input in
      [computational linguistics](#computational_linguistics).

- slug: na
  ref:
    - "null"
  en:
    term: "NA"
    def: >
      A special value used to represent data that is not available.
  ar:
    term: "لاشيء"
    def: >
      هو رمز مميز يٌمثِل حرفاً بلا قيمة أو قيمة مفقودة أي انه يرمز إلى عدم وجود أي
      قيمة على الإطلاق

- slug: naive_bayes_classifier
  en:
    term: "naive Bayes classifier"
    def: >
      Any [classification](#classification) algorithm based on [Bayes'
      Theorem](#bayes_theorem) that assumes every [feature](#feature_data) being
      classified is independent of every other feature.

- slug: name_collision
  ref:
    - call_stack
    - fully_qualified_name
  en:
    term: "name collision"
    def: >
      The ambiguity that arises when two or more things in a program that have the
      same name are active at the same time. Most languages use
      [namespaces](#namespace) to prevent such collisions.

- slug: named_argument
  ref:
    - keyword_arguments
    - variable_arguments
  en:
    term: "named argument"
    def: >
      A function parameter that is given a value by explicitly naming it in a function call.

- slug: namespace
  ref:
    - name_collision
  en:
    term: "namespace"
    def: >
      A collection of names in a program that exists in isolation from other
      namespaces. Each function, [object](#object), [class](#class), or
      [module](#module) in a program typically has its own namespace so that
      references to "X" in one part of a program do not accidentally refer to something
      called "X" in another part of the program.

- slug: nano_editor
  en:
    term: "Nano (editor)"
    def: >
      A very simple text editor found on most Unix systems.

- slug: negative_selection
  en:
    term: "negative selection"
    def: >
      To specify the elements of a vector or other data structure that are
      not desired by negating their indices.

- slug: neural_network
  ref:
    - deep_learning
    - backpropagation
    - perceptron
  en:
    term: "neural network"
    def: >
      One of a large family of algorithms for identifying patterns in data by
      mimicking the way neurons interact. A neural network consists of one or more
      layers of nodes, each of which is connected to nodes in the preceding and
      subsequent layer. If enough of a node's inputs are active, that node activates
      as well.

- slug: nlp
  en:
    term: "natural language processing"
    acronym: NLP
    def: >
      See [computational linguistics](#computational_linguistics).

- slug: node
  en:
    term: "node"
    def: >
      An element of a [graph](#graph) that is connected to other nodes by
      [edges](#edge). Nodes typically have data associated with them, such as names or weights.

- slug: non_blocking_execution
  en:
    term: "non-blocking execution"
    def: >
      To allow a program to continue running while an operation is in progress. For
      example, many systems support non-blocking execution for file I/O so that the
      program can continue doing work while it waits for data to be read from or
      written to the [filesystem](#filesystem) (which is typically much slower than
      the CPU).

- slug: normal_distribution
  en:
    term: "normal distribution"
    def: >
      A continuous random distribution with a symmetric bell-curve shape. As datasets
      get larger, some of their most important statistical properties can be modeled
      using a normal distribution.

- slug: nosql_database
  ref:
    - relational_database
  en:
    term: "NoSQL database"
    def: >
      Any database that does not use the relational model. The awkward name comes from
      the fact that such databases do not use [SQL](#sql) as a query language.

- slug: "null"
  en:
    term: "null"
    def: >
      A special value used to represent a missing object. Null is not the same as NA,
      and neither is the same as an [empty vector](#empty_vector).

- slug: null_hypothesis
  ref:
    - p_value
  en:
    term: "null hypothesis"
    def: >
      The claim that any patterns seen in data are entirely due to chance. Other
      claims (e.g., "X causes Y") must be much more likely than the null hypothesis in
      order to be substantiated.
  pt:
    term: "hipótese nula"
    def: >
      A afirmação de que quaisquer padrões observados nos dados foram gerados
      inteiramente ao acaso. Outras afirmações (por exemplo, "X causa Y") devem ser
      mais prováveis de acontecer do que a hipótese nula para que possam ser sustentadas.

- slug: nullary_expression
  ref:
    - binary_expression
    - ternary_expression
    - unary_expression
  en:
    term: "nullary expression"
    def: >
      An "expression" with no arguments, such as the value 3.

- slug: object
  en:
    term: "object"
    def: >
      In [object-oriented programming](#oop), a structure that contains the data
      for a specific instance of a [class](#class). The operations the object is
      capable of are defined by the class's [methods](#method).
  es:
    term: "objeto"
    def: >
      En [programación orientada a objetos](#oop), es una estructura que contiene
      los datos de una instancia específica de una [clase](#class). Las 
      operaciones que son capaces de realizar estos objetos están definidas
      por los [métodos](#method) de la clase.

- slug: objective_function
  ref:
    - gradient_descent
  en:
    term: "objective function"
    def: >
      A function of one or more variables used to measure or compare the goodness of
      different solutions in an optimization problem.

- slug: observation
  en:
    term: "observation"
    def: >

- slug: off_by_one_error
  en:
    term: "off-by-one error"
    def: >
      A common error in programming in which the program refers to element `i` of a
      structure when it should refer to element `i-1` or `i+1`, or processes `N`
      elements when it should process `N-1` or `N+1`.

- slug: oop
  en:
    term: "object-oriented programming"
    acronym: "OOP"
    def: >
      A style of programming in which functions and data are bound together in
      objects that only interact with each other through well-defined
      interfaces.
  es:
    term: "programación orientada a objetos"
    acronym: "POO"
    def: >
      Un paradigma de programación en el cual los datos (atributos) y funciones
      (métodos) se agrupan en objetos que interactúan entre sí a través de 
      interfaces bien definidas.

- slug: open_license
  en:
    term: "open license"
    def: >
      A [license](#license) that permits general re-use, such as the [MIT
      License](#mit_license) or [GPL](#gpl) for software and [CC-BY](#cc_by) or
      [CC-0](#cc_0) for data, prose, or other creative outputs.

- slug: open_science
  en:
    term: "open science"
    def: >
      A generic term for making scientific software, data, and publications generally available.

- slug: operating_system
  en:
    term: "operating system"
    def: >
      A program that provides a standard interface to whatever hardware it is running
      on. Theoretically, any program that only interacts with the operating system
      should run on any computer that operating system runs on.

- slug: optional_parameter
  en:
    term: "optional_parameter"
    def: >
      A [parameter](#parameter) that does not have to be given a value when a function
      is called. Most programming languages require programmers to define [default
      values](#default_value) for optional parameters or assign them a special value automatically.

- slug: orcid
  en:
    term: "ORCID"
    def: >
      An Open Researcher and Contributor ID that uniquely and persistently identifies
      an author of scholarly works. ORCIDs are for people what [DOIs](#doi) are for documents.

- slug: orthogonality
  en:
    term: "orthogonality"
    def: >
      The ability to use various features of software in any combination. Orthogonal
      systems tend to be easier to understand, since features can be combined without
      worrying about unexpected interactions.

- slug: outlier
  ref:
    - overfitting
  en:
    term: "outlier"
    def: >
      Extreme values that might be measurement or recording errors, or might actually
      be rare events. Outliers are sometimes ignored when doing statistics, or handled
      or visualized separately.

- slug: overfitting
  ref:
    - outlier
  en:
    term: "overfitting"
    def: >
      Fitting a [model](#model) so closely to one dataset that it does not generalize
      to others.

- slug: p_value
  en:
    term: "p value"
    def: >
      The probability of obtaining a result at least as strong as the one observed if
      the [null_hypothesis](#null_hypothesis) is true (i.e., if variation is purely
      due to chance). The lower the p-value, the more likely it is that something
      other than chance is having an effect.

- slug: package
  en:
    term: "package"
    def: >
      A collection of code, data, and documentation that can be distributed and
      re-used. Also referred to in some languages as a [library](#library) or [module](#module).

- slug: package_manager
  en:
    term: "package manager"
    def: >
      A program that does its best to keep track of the bits and bobs of software
      installed on a computer and their dependencies on one another.

- slug: pager
  en:
    term: "pager"
    def: >
      A program that displays a few lines of text at a time.

- slug: parameter
  en:
    term: "parameter"
    def: >
      A variable whose value is passed into a function when the function is called.
      Some writers distinguish parameters (the variables) from [arguments](#argument)
      (the values passed in), but others use the terms in the opposite sense.
      It is all very confusing.

- slug: parent_class
  en:
    term: "parent class"
    def: >
      In [object-oriented programming](#oop), the class from which another
      class (called the [child class](#child_class)) is derived.
  es:
    term: "superclase"
    def: >
      En [programación orientada a objetos](#oop), es la clase a partir de
      la cual se derivan otras clases (denominadas [subclases](#child_class)).

- slug: parent_directory
  ref:
    - subdirectory
  en:
    term: "parent directory"
    def: >
      The directory that contains another directory of interest. Going from a
      directory to its parent, then its parent, and so on eventually leads to the
      [root directory](#root_directory) of the [filesystem](#filesystem).

- slug: parent_tree
  en:
    term: "parent (in a tree)"
    def: >
      A [node](#node) in a [tree](#node) that is above another node (call a
      [child](#child_tree)). Every node in a tree except the [root node](#root_tree)
      has a single parent.

- slug: parse
  en:
    term: "parse"
    def: >
      To translate the text of a program or web page into a data structure in memory
      that the program can then manipulate.

- slug: pass_test
  ref:
    - fail_test
  en:
    term: "pass (a test)"
    def: >
      A test passes if the [actual result](#actual_result) matches the [expected result](#expected_result).

- slug: patch
  en:
    term: "patch"
    def: >
      A single file containin a set of changes to a set of files, separated by markers
      that indicate where each individual change should be applied.

- slug: path
  ref:
    - absolute_path
    - relative_path
  en:
    term: "path (in filesystem)"
    def: >
      A string that specifies a location in a [filesystem](#filesystem). In Unix, the
      directories in a path are joined using `/`.

- slug: pattern_rule
  en:
    term: "pattern rule"
    def: >
      A generic [build rule](#build_rule) that describes how to update any file whose
      name matches a pattern. Pattern rules often use [automatic
      variables](#automatic_variable) to represent the actual filenames.

- slug: peanuts
  en:
    term: "Peanuts"
    def: >
      An American comic strip by Charles M. Schulz which has inspired the names of R versions.

- slug: perceptron
  en:
    term: "perceptron"
    def: >
      The simplest kind of [neural network])(#neural_network), which approximates a
      single neuron with N binary inputs by computing a weighted sum of its inputs and
      firing if that value is zero or greater.

- slug: permalink
  en:
    term: "permalink"
    def: >
      Short for "permanent link", a URL that is intended to last forever.

- slug: phony_target
  en:
    term: "phony target"
    def: >
      A [build target](#build_target) that does not correspond to an actual file. Phony
      targets are often used to store commonly-used commands in a [Makefile](#makefile).

- slug: pipe_operator
  en:
    term: "pipe operator"
    def: >
      The `%>%` used to make the output of one function the input of the next.

- slug: pipe_shell
  en:
    term: "pipe (in the Unix shell)"
    def: >
      The `|` used to make the output of one command the input of the next.

- slug: pivot_table
  en:
    term: "pivot table"
    def: >
      A technique for summarizing tabular data in which each cell represents the sum,
      average, or other function of the subset of the original data identified by the
      cell's row and column heading.

- slug: plus_one
  en:
    term: "+1"
    def: >
      A vote in favor of something.
  fr:
    term: "+1"
    def: >
      Un vote en faveur de quelque chose.
  es:
    term: "+1"
    def: >
      Un voto a favor de alguna cosa.

- slug: poisson_distribution
  en:
    term: "Poisson distribution"
    def: >
      A [discrete random distribution](#discrete_random_variable) that expresses the
      probability of $N$ events occurring in a fixed time interval if the events occur
      at a constant rate, independent of the time since the last event.

- slug: positional_argument
  en:
    term: "positional argument"
    def: >
      An argument to a function that gets its value according to its place in the
      function's definition, as opposed to a [named argument](#named_argument) that is
      explicitly matched by name.

- slug: posterior_distribution
  en:
    term: "posterior distribution"
    def: >

- slug: pothole_case
  ref:
    - camel_case
    - kebab_case
  en:
    term: "pothole case"
    def: >
      A naming style that separates the parts of a name with underscores, as in `first_second_third`.

- slug: prerequisite
  ref:
    - dependency
  en:
    term: "prerequisite"
    def: >
      Something that a [build target](#build_target) depends on.

- slug: principal_component_analysis
  ref:
    - dimension_reduction
  en:
    term: "principal component analysis"
    acronym: "PCA"
    def: >
      An algorithm that find the axis along which data varies most, then the axis that
      accounts for the largest part of the remaining variation, and so on.

- slug: prior_distribution
  en:
    term: "prior distribution"
    def: >
      The [probability distribution](#probability_distribution) that is assumed as a
      starting point when using [Bayes' Theorem](bayes_theorem) and used to construct
      a more accurate [posterior_distribution](#posterior_distribution).

- slug: prng
  ref:
    - seed
  en:
    term: "pseudo-random number generator"
    acronym: "PRNG"
    def: >
      A function that can generate [pseudo-random numbers](#pseudo_random_number).

- slug: probability_distribution
  en:
    term: "probability distribution"
    def: >
      A mathematical description of all possible outcomes of a random event and the
      probability of each occurring.

- slug: procedural_programming
  en:
    term: "procedural programming"
    def: >
      A style of programming in which functions operate on data that is passed into
      them. The term is used in contrast to [object-oriented programming](#oop).

- slug: process
  en:
    term: "process"
    def: >
      An [operating system](#operating_system)'s representation of a running program.
      A process typically has some memory, the identify of the user who is running it,
      and a set of connections to open files.

- slug: product_manager
  en:
    term: "product manager"
    def: >
      The person responsible for defining what features a product should have.

- slug: production_code
  en:
    term: "production code"
    def: >
      Software that is delivered to an end user. The term is used to distinguish such
      code from test code, deployment infrastructure, and everything else that
      programmers write along the way.

- slug: project_manager
  en:
    term: "project manager"
    def: >
      The person responsible for ensuring that a project moves forward.

- slug: prompt
  ref:
    - continuation_prompt
  en:
    term: "prompt"
    def: >
      The text printed by a [REPL](#repl) or [shell](#shell) that indicates it is
      ready to accept another command. The default prompt in the Unix shell is usually
      `$`, while in [Python](#python) it is `>>>`.

- slug: protocol
  en:
    term: "protocol"
    def: >
      Any standard specifying how two pieces of software interact. A network protocol
      such as [HTTP](#http) defines the messages that [clients](#client) and
      [servers](#server) exchange on the World-Wide Web; [object-oriented](#oop)
      programs often define protocols for interactions between [objects](#object) of
      different [classes](#class).

- slug: provenance
  en:
    term: "provenance"
    def: >
      A record of where data originally came from and what was done to process it.

- slug: pseudo_random_number
  en:
    term: "pseudo-random number"
    def: >
      A value generated in a repeatable way that resemble the true randomness of the
      universe well enough to fool merely mortal observers.

- slug: psf
  en:
    term: "Python Software Foundation"
    acronym: "PSF"
    def: >
      A non-profit organization that oversees and promotes the development and use of [Python](#python).

- slug: pull_indexing
  ref:
    - push_indexing
  en:
    term: "pull indexing"
    def: >
      Vectorized indexing in which the value at location `i` in the index vector
      specifies which element of the source vector is being pulled into that location
      in the result vector, i.e., `result[i] = source[index[i]]`.

- slug: pull_request
  ref:
    - fork
  en:
    term: "pull request"
    def: >
      The request to merge a new feature or correction created on a user's fork of a
      [Git](#git) repository into the [upstream repository](#upstream_repository). The
      developer will be notified of the change, review it, make or suggest changes,
      and potentially merge it.

- slug: push_indexing
  ref:
    - pull_indexing
  en:
    term: "push indexing"
    def: >
      Vectorized indexing in which the value at location `i` in the index vector
      specifies an element of the result vector that gets the corresponding element of
      the source vector, i.e., `result[index[i]] = source[i]`. Push indexing can
      easily produce gaps and collisions.

- slug: python
  en:
    term: "Python"
    def: >
      A popular interpreted open-source programming language that relies on
      indentation to define control structure.

- slug: quantile
  en:
    term: "quantile"
    def: >
      If a set of sorted values are divided into groups of each size, each group is
      called a quantile. For example, if there are five groups, each is called a
      *quintile*; the bottom quintile contains the lowest 20% of the values, while the
      top quintile contains the highest 20%.

- slug: query_string
  en:
    term: "query string"
    def: >
      The portion of a [URL](#url) after the quesiton mark `?` that specifies extra
      parameters for the [HTTP request](#http_request) as name-value pairs.

- slug: quosure
  en:
    term: "quosure"
    def: >
      A data structure containing an unevaluated expression and its environment.

- slug: quoting_function
  en:
    term: "quoting function"
    def: >
      A function that is passed expressions rather than the values of those expressions.

- slug: r_consortium
  en:
    term: "R Consortium"
    def: >
      A group that supports the worldwide community of users, maintainers and
      developers of [R](#r_language). Its members include leading institutions and
      companies dedicated to the use, development and growth of R.

- slug: r_foundation
  en:
    term: "R Foundation"
    def: >
      A non-profit founded by the R development core team providing support for R. It
      is a member of the [R Consortium](#r_consortium).

- slug: r_hub
  en:
    term: "R Hub"
    def: >
      A free platform available to check a `R` package on several different platforms
      in preparation for the CRAN submission process.

- slug: r_language
  en:
    term: "R (programming language)"
    def: >
      A popular open source programming language used primarily for data science.

- slug: r_markdown
  en:
    term: "R Markdown"
    def: >
      A dialect of [Markdown](#markdown) that allows authors to mix prose and code
      (usually written in R) in a single document. Cf. [literate programming](#literate_programming).
  es:
    term: "R Markdown"
    def: >
      Un dialecto de [Markdown](#markdown) que permite a sus autores mezclar prosa y
      código (usualmente escrito en R) en un mismo documento. Cf. [literate programming](#literate_programming).

- slug: raise_exception
  ref:
    - throw_exception
  en:
    term: "raise (an exception)"
    def: >
      To signal that something unexpected or unusual has happened in a program by
      creating an [exception](#exception) and handing it to the error-handling system,
      which then tries to find a point in the program that will
      [catch](#catch_exception) it.

- slug: random_forests
  en:
    term: "random forests"
    def: >
      A [classification](#classification) algorithm An algorithm used for regression
      or classification that uses [decision trees](#decision_tree). Each tree votes
      for a classification, and the algorithm chooses the classification having the
      most votes over all the trees in the forest.

- slug: raster_image
  en:
    term: "raster image"
    def: >
      An image stored as a matrix of pixels.

- slug: reactive_programming
  en:
    term: "reactive programming"
    def: >
      A style of programming in which actions are triggered by external events.

- slug: reactive_variable
  en:
    term: "reactive variable"
    def: >
      A variable whose value is automatically updated when some other value or values
      change. Reactive variables are used extensively in [Shiny](#shiny).

- slug: record
  en:
    term: "record"
    def: >
      A group of related values that are stored together. A record may be represented
      as a [tuple](#tuple) or as a row in a [table](#table); in the latter case, every
      record in the table has the same [fields](#field).
  fr:
    term: "entrée"
    def: >
      Un groupe de valeurs liées qui sont enregistrées ensemble. Une entrée peut être
      représentée comme un [tuple](#tuple) ou une ligne dans une [table](#table); dans
      ce dernier cas, chaque entrée dans la table comporte les même [champs](#field).

- slug: recursion
  en:
    term: "recursion"
    def: >
      Calling a function from within a call to that function, or defining a term using
      a simpler version of the same term.
  fr:
    term: "récursion"
    def: >
      Faire appel à une fonction au sein de cette même fonction, ou définir un terme
      en utilisant une version simplifiée du même terme.

- slug: recycle
  en:
    term: "recycle"
    def: >
      To re-use values from a shorter vector in order to generate a sequence of the
      same length as a longer one.
  es:
    term: "reciclar"
    def: >
      Reutilizar valores de un vector más corto con el fin de generar una secuencia
      del mismo largo que el vector más largo.

- slug: redirection
  en:
    term: "redirection"
    def: >
      To send a request for a web page or web service to a different page or service.

- slug: refactoring
  en:
    term: "refactoring"
    def: >
      Reorganizing software without changing its behavior.

- slug: regression_testing
  en:
    term: "regression testing"
    def: >
      Testing software to ensure that things which used to work have not been broken.

- slug: regular_expression
  en:
    term: "regular expression"
    def: >
      A pattern for matching text, written as text itself. Regular expressions are
      sometimes called "regexp", "regex", or "RE", and are as powerful as they are cryptic.
  es:
    term: "expresión regular"
    def: >
      Un patrón para buscar coincidencias en texto, que están a su vez escritas como
      texto. Las expresiones regulares a veces son llamadas "regexp", "regex" o "RE",
      y son tan poderosas como crípticas.

- slug: reinforcement_learning
  ref:
    - supervised_learning
    - unsupervised_learning
  en:
    term: "reinforcement learning"
    def: >
      Any [machine learning](#machine_learning) algorithm which is not given specific
      goals to meeting, but instead is given feedback on whether or not it is making progress.

- slug: relational_database
  ref:
    - sql
    - table
  en:
    term: "relational database"
    def: >
      A database that organizes information into tables, each of which has a fixed set
      of named fields (shown as columns) and a variable number of records (shown as rows).
  es:
    term: "base de datos relacional"
    def: >
      Una base de datos que organiza la información en tablas, cada una de las cuales
      tiene un set fijo de campos con nombre (que se muestran como columnas) y un
      número variable de registros (que se muestran como filas).

- slug: relative_error
  en:
    term: "relative error"
    def: >
      The absolute value of the difference between the actual and correct value
      divided by the desired value. For example, if the actual value is 9 and the
      correct value is 10, the relative error is 0.1. Relative error is usually more
      useful than [absolute error](#absolute_error).
  pt:
    term: "erro relativo"
    def: >
      O valor absoluto da diferença entre um valor observado e o valor correto,
      dividido pelo vaor desejado. Por exemplo, se o valor observado é 9 e o 
      correto é 10, o erro relativo é 0.1. Erro relativo é normalmente mais útil
       do que o [erro absoluto](#absolute_error).


- slug: relative_path
  ref:
    - absolute_path
  en:
    term: "relative path"
    def: >
      A path whose destination is interpreted relative to some other location, such as
      the [current working directory](#current_working_directory). A relative path is
      the equivalent of giving directions using terms like "straight" and "left".
  pt:
    term: "caminho relativo"
    def: >
      Um caminho cujo destino é interpretado de maneira relativa a outro local, como o
      [diretório de trabalho](#current_working_directory). Um caminho relativo é o
      equivalente a indicar um destino com termos como "siga em frente" e "vire a esquerda".

- slug: relative_row_number
  en:
    term: "relative row number"
    def: >
      The index of a row in a displayed portion of a table, which may or may not be
      the same as the [absolute row number](#absolute_row_number) within the table.
  pt:
    term: "número de linha relativo"
    def: >
      O índice de uma linha em uma parte da tabela em exibição, que pode ou não
      ser igual ao [número de linha absoluto](#absolute_row_number) na tabela.

- slug: remote_login
  en:
    term: "remote login"
    def: >
      Starting an interactive session on one computer from another computer, e.g., by
      using [SSH](#ssh).

- slug: remote_repository
  en:
    term: "remote repository"
    def: >
      A [repository](#repository) located on another computer. Tools such as Git are
      designed to synchronize changes between local and remote repositories in order
      to share work.

- slug: repl
  ref:
    - ide
  en:
    term: "read-eval-print loop"
    acronym: "REPL"
    def: >
      An interactive program that reads a command typed in by a user, executes it,
      prints the result, and then waits patiently for the next command. REPLs are
      often used to explore new ideas or for debugging.

- slug: repository
  ref:
    - git
    - github
  en:
    term: "repository"
    def: >
      A place where a [version control system](#version_control_system) stores the
      files that make up a project and the metadata that describes their history.
  es:
    term: "repositorio"
    def: >
      Lugar en el que un [sistema de control de versión](#version_control_system)
      guarda los archivos que conforman un proyecto y los metadatos que describen su historia.
  pt:
    term: "repositório"
    def: >
      Um local onde um [sistema de controle de versão](#version_control_system)
      armazena os arquivos que compõem um projeto e os metadados que descrevem sua história.

- slug: reprex
  en:
    term: "reprex"
    def: >
      A reproducible example. When asking questions about coding problems online or
      filing issues on GitHub, you should always include a reprex so others can
      reproduce your problem and help. The
      [reprex](https://github.com/tidyverse/reprex) package can help!

- slug: reproducible_example
  en:
    term: "reproducible example"
    def: >
      See [reprex](#reprex).

- slug: reproducible_research
  en:
    term: "reproducible research"
    def: >
      The practice of escribing and documenting research results in such a way that
      another researcher or person can re-run the analysis code on the exact data to
      obtain the same result.
  pt:
    term: "pesquisa reprodutível"
    def: >
      A prática de escrever e documentar resultados de pesquisa de forma que outras
      pessoas pesquisadoras possam executar novamente o código de análise com os
      mesmos dados para obter os mesmos resultados.

- slug: restructured_text
  ref:
    - markdown
  en:
    term: "reStructured Text"
    acronym: "reST"
    def: >
      A plaintext markup format used primarily in [Python](#python) documentation.

- slug: revision
  en:
    term: "revision"
    def: >
      See [commit](#commit).

- slug: right_join
  ref:
    - full_join
    - left_join
  en:
    term: "right join"
    def: >
      A [join](#join) that combines data from two tables A and B. Where keys in table
      A match keys in table B, [fields](#field) are concatenated. Where a key in table
      A does *not* match a key in table B, columns from table A are filled with
      [null](#null), [NA](#na), or some other [missing value](#missing_value).

- slug: root_directory
  en:
    term: "root directory"
    def: >
      The directory that contains everything else, directly or indirectly. The root
      directory is written `/` (a bare forward slash).

- slug: root_mean_squared_error
  ref:
    - mean_absolute_error
  en:
    term: "root mean squared error"
    acronym: RMSE
    def: >
      The square root of the [mean squared error](#mean_squared_error). Like the
      [standard deviation](#standard_deviation), it is in the same units as the
      original data.

- slug: root_tree
  en:
    term: "root (in a tree)"
    def: >
      The node in a tree of which all other nodes are direct or indirect
      [children](#child_tree), or equivalently the only node in the tree that has no [parent](#parent_tree).

- slug: rotating_file
  en:
    term: "rotating file"
    def: >
      A set of files used to store recent information. For example, there might be one
      file with results for each day of the week, so that results from last Tuesday
      are overwritten this Tuesday.

- slug: rse
  en:
    term: "research software engineer"
    acronym: "RSE"
    def: >
      Someone whose primary responsibility is to build the specialized software that
      other researchers depend on.

- slug: s3
  en:
    term: "S3"
    def: >
      A framework for [object-oriented programming](#oop) in R.
  es:
    term: "S3"
    def: >
      Un entorno para la [programación orientada a objetos](#oop) en R.

- slug: s4
  en:
    term: "S4"
    def: >
      A framework for object-oriented programming in R.

- slug: s_language
  en:
    term: "S"
    def: >
      A language originally developed in Bell Labs for data analysis, statistical
      modeling, and graphics. [R](#r_language) is a dialect of S.
  es:
    term: "S"
    def: >
      Un lenguaje para análisis de datos, modelado estadístico y gráficos desarrollado
      originalmente en los Laboratorios Bell. [R](#r_language) es un dialecto de S.

- slug: sandbox
  en:
    term: "sandbox"
    def: >
      A testing environment that is separate from the production system, or an
      environment that is only allowed to perform a restricted set of operations for
      security reasons.

- slug: scalar
  en:
    term: "scalar"
    def: >
      A single value of a particular type, such as 1 or "a". Scalars do not really
      exist in R; values that appear to be scalars are actually vectors of unit length.
  es:
    term: "escalar"
    def: >
      Un único valor de un tipo particular, como 1 o "a". Los escalares realmente no
      existen en R; los valores que parecen ser escalares son en realidad vectores de
      largo uno.

- slug: schema
  en:
    term: "schema"
    def: >
      A specification of the format of a dataset, including the name, format, and
      content of each [table](#table).
  fr:
    term: "schéma"
    def: >
      Spécification du format d'un ensemble de données qui inclut le nom, format
      et contenu de chaque [table](#table).

- slug: scope
  en:
    term: "scope"
    def: >
      The portion of a program within which a definition can be seen and used. Cf.
      [closure](#closure), [global variable](#global_variable), and [local variable](#local_variable).

- slug: script
  en:
    term: "script"
    def: >
      Originally, a program written in a language too usable for "real" programmers to
      take seriously; the term is now synonymous with program.

- slug: search_path
  en:
    term: "search path"
    def: >
      The list of directories that a program searches to find something. For example,
      the Unix [shell](#shell) uses the search path stored in the `PATH` variable when
      trying to find a program given its name.

- slug: seed
  en:
    term: "seed"
    def: >
      A value used to initialize a [pseudo-random number generator](#prng).

- slug: select
  en:
    term: "select"
    def: >
      To choose entire columns from a table by name or location.

- slug: self_join
  en:
    term: "self join"
    def: >
      A [join](#join) that combines a table with itself.

- slug: semantic_versioning
  en:
    term: "semantic versioning"
    def: >
      A standard for identifying software releases. In the version identifier
      `major.minor.patch`, `major` changes when a new version of software is
      incompatible with old versions, `minor` changes when new features are added to
      an existing version, and `patch` changes when small bugs are fixed.

- slug: sense_vote
  ref:
    - marthas_rules
  en:
    term: "sense vote"
    def: >
      A preliminary vote used to determine whether further discussion is needed in a meeting.

- slug: server
  en:
    term: "server"
    def: >
      Typically, a program such as a database manager or web server that provides data
      to a [client](#client) upon request.

- slug: shebang
  en:
    term: "shebang"
    def: >
      In Unix, a character sequence such as `#!python` in the first line of a runnable
      file that tells the [shell](#shell) what program to use to run that file.

- slug: shell
  en:
    term: "shell"
    def: >
      A [command-line interface](#cli) that allows a user to interact with the
      operating system, such as Bash (for Unix) or PowerShell (for Windows).

- slug: shell_script
  en:
    term: "shell script"
    def: >
      A set of commands for the [shell](#shell) stored in a file so that they can be
      re-executed. A shell script is effectively a program.

- slug: shell_variable
  en:
    term: "shell variable"
    def: >
      A variable set and used in the [Unix shell](#shell). Commonly-used shell
      variables include `HOME` (the user's home directory) and `PATH` (their [search path](#search_path)).

- slug: shiny
  en:
    term: "Shiny"
    def: >

- slug: short_circuit_test
  en:
    term: "short circuit test"
    def: >
      A logical test that only evaluates as many arguments as it needs to. For
      example, if `A` is false, then most languages never evaluate `B` in the
      expression `A and B`.

- slug: short_identifier_git
  en:
    term: "short identifier (of commit)"
    def: >
      The first few characters of a [full identifier](#full_identifier_git). Short
      identifiers are easy for people to type and say aloud, and are usually unique
      within a repository's recent history.

- slug: short_option
  ref:
    - long_option
  en:
    term: "short option"
    def: >
      A single-letter identifier for a [command line
      argument](#command_line_argument). Most common flags are a single letter
      preceded by a dash, such as `-v`

- slug: side_effect
  en:
    term: "side effect"
    def: >
      A change made by a function while it runs that is visible after the function
      finishes, such as modifying a [global variable](#global_variable) or writing to
      a file. Side effects make programs harder for people to understand, since the
      effects are not necessarily clear where the function is called.

- slug: signal
  en:
    term: "signal (a condition)"
    def: >
      A way of indicating that something has gone wrong in a program, or that some
      other unexpected event has occurred. R prefers "signalling a condition" to
      "raising an exception".

- slug: single_square_brackets
  ref:
    - double_square_brackets
  en:
    term: "single square brackets"
    def: >
      An index enclosed in `[...]`, used to select a structure from another structure.

- slug: single_threaded
  en:
    term: "single-threaded"
    def: >
      A model of program execution in which only one thing can happen at a time.
      Single-threaded execution is easier for people to understand but less efficient
      than [multi-threaded](#multi_threaded) execution.

- slug: singleton
  ref:
    - singleton_pattern
  en:
    term: "singleton"
    def: >
      A set with only one element, or a [class](#class) with only one [instance](#instance).

- slug: singleton_pattern
  en:
    term: "Singleton pattern"
    def: >
      A [design pattern](#design_pattern) that creates a [singleton](#singleton)
      object to manage some resource or service, such as a database or
      [cache](#cache). In [object-oriented programming](#oop), the pattern is usually
      implemented by hiding the [constructor](#constructor) of the class in some way
      so that it can only be called once.

- slug: slug
  en:
    term: "slug"
    def: >
      An abbreviated portion of a page's URL that uniquely identifies it. In the
      example `https://www.mysite.com/category/post-name`, the slug is `post-name`.

- slug: snake_case
  en:
    term: "snake case"
    def: >
      See [pothole case](#pothole_case).

- slug: software_distribution
  ref:
    - distro
  en:
    term: "software distribution"
    def: >
      A set of programs that are built, tested, and distributed as a collection so
      that they can run together.

- slug: source_distribution
  en:
    term: "source distribution"
    def: >
      A [software distribution](#software_distribution) that includes the source code,
      typically so that programs can be recompiled on the target computer when they
      are installed.

- slug: sprint
  en:
    term: "sprint"
    def: >
      A short, intense period of work on a project.

- slug: sql
  en:
    term: "SQL"
    def: >
      The language used for writing queries for a [relational
      database](#relational_database). The term was originally an acronym for
      Structured Query Language.
  es:
    term: "SQL"
    def: >
      Lenguaje utilizado para escribir consultas para una [base de datos
      relacional](#relational_database). El término era originalmente un acrónimo del
      inglés Structured Query Language (Lenguage Estructurado de Consulta).

- slug: ssh
  en:
    term: "Secure Shell"
    acronym: "SSH"
    def: >
      A program that allows secure access to remote computers.

- slug: ssh_key
  en:
    term: "SSH key"
    def: >
      A string of random bits stored in a file that is used to identify a user for
      [SSH](#ssh). Each SSH key has separate public and private parts; the public part
      can safely be shared, but if the private part becomes known, the key is compromised.

- slug: stack_frame
  en:
    term: "stack frame"
    def: >
      A section of the [call stack](#call_stack) that records details of a single call
      to a specific function.

- slug: stack_overflow
  en:
    term: "Stack Overflow"
    def: >
      A question-and-answer site popular among programmers.

- slug: standard_deviation
  ref:
    - 68_95_997_rule
  en:
    term: "standard deviation"
    def: >
      How widely values in a dataset differ from the [mean](#mean). It is calculated
      as the square root of the [variance](#variance).

- slug: standard_normal_distribution
  en:
    term: "standard normal distribution"
    def: >
      A [normal distribution](#normal_distribution) with a [mean](#mean) of 0 and a
      [standard deviation](#standard_deviation) of 1. Values from normal distributions
      with other parameters can easily be rescaled to be on a standard normal distribution.

- slug: stderr
  ref:
    - stdin
    - stdout
  en:
    term: "standard error"
    def: >
      A predefined communication channel for a [process](#process), typically used for
      error messages.

- slug: stdin
  ref:
    - stderr
    - stdout
  en:
    term: "standard input"
    def: >
      A predefined communication channel for a [process](#process), typically used to
      read input from the keyboard or from the previous process in a [pipe](#pipe_shell).

- slug: stdout
  ref:
    - stderr
    - stdin
  en:
    term: "standard output"
    def: >
      A predefined communication channel for a [process](#process), typically used to
      send output to the screen or to the next process in a [pipe](#pipe_shell).

- slug: stratified_sampling
  en:
    term: "stratified sampling"
    def: >
      Selecting values by dividing the overall population into homogeneous groups and
      then taking a random sample from each group.

- slug: stream
  en:
    term: "stream"
    def: >
      A sequential flow of data, such as the bits arriving across a network connection
      or the bytes read from a file.

- slug: string
  en:
    term: "string"
    def: >
      A block of text in a program. The term is short for "character string".
  es:
    term: "secuencia de caracteres"
    def: >
      Bloque de texto en un programa.

- slug: string_interpolation
  en:
    term: "string interpolation"
    def: >
      The process of inserting text corresponding to specified values into a string,
      usually to make output human-readable.

- slug: students_t_distribution
  en:
    term: "student's t-distribution"
    def: >
      See [t-distribution](#t_distribution).

- slug: subcommand
  en:
    term: "subcommand"
    def: >
      A command that is part of a larger family of commands. For example, `git commit`
      is a subcommand of Git.

- slug: subdirectory
  ref:
    - parent_directory
  en:
    term: "subdirectory"
    def: >
      A directory that is below another directory.

- slug: supervised_learning
  ref:
    - unsupervised_learning
    - reinforcement_learning
  en:
    term: "supervised learning"
    def: >
      A [machine learning](#machine_learning) algorithm in which a system is taught to
      classify values given [training data](#training_data) containing
      previously-classified values.

- slug: svm
  en:
    term: "support vector machine"
    acronym: SVM
    def: >
      A [supervised learning](#supervised_learning) algorithm that seeks to divide
      points in a dataset so that the empty space between the two sets is as wide as possible.

- slug: synchronous
  ref:
    - asynchronous
  en:
    term: "synchronous"
    def: >
      To happen at the same time. In programming, synchronous operations are ones that
      have to run simultaneously or complete at the same time.

- slug: systematic_error
  en:
    term: "systematic error"
    def: >
      See [bias](#bias).

- slug: t_distribution
  ref:
    - students_t_distribution
  en:
    term: "t-distribution"
    def: >
      A variation on the [normal distribution](#normal_distribution) that is adjusted
      to account for estimating [variance](#variance) from the sample instead of
      knowing it in advance.

- slug: tab_completion
  en:
    term: "tab completion"
    def: >
      A technique implemented by most [REPLs](#repl), [shells](#shell), and
      programming editors that completes a command, variable name, filename, or other
      text when the tab key is pressed.

- slug: table
  en:
    term: "table"
    def: >
      A set of records in a [relational database](#relational_database) or
      observations in a [data frame](#data_frame). Tables are usually displayed as
      rows (each of which represents one [record](#record) or
      [observation](#observation)) and columns (each of which represents a
      [field](#field) or [variable](#variable_data)).
  fr:
    term: "table"
    def: >
      Une série d'entrées dans une [base de données relationnelle](#relational_database)
      ou d'observations dans une [trame de données](#data_frame). Une table est
      généralement représentée sous la forme de lignes (où chacune représente une
      [entrée](#record) ou [observation](#observation)) et colonnes (où chacune
      représente un [champ](#field) ou une [variable](#variable_data)).

- slug: tag
  en:
    term: "tag (in version control)"
    def: >
      A readable label attached to a specific [commit](#commit) so that it can easily
      be referred to later.

- slug: tdd
  en:
    term: "test-driven development"
    acronym: "TDD"
    def: >
      A programming practice in which tests are written before a new feature is added
      or a bug is fixed in order to clarify the goal.

- slug: template_method_pattern
  en:
    term: "Template Method pattern"
    def: >
      A [design pattern](#design_pattern) in which a [parent class](#parent_class)
      defines an overall sequence of operations by calling [abstract
      methods](#abstract_method) that [child classes](#child_class) must then
      implement. Each child class then behaves in the same general way, but implements
      the steps in different ways.

- slug: ternary_expression
  ref:
    - binary_expression
    - nullary_expression
    - unary_expression
  en:
    term: "ternary expression"
    def: >
      An expression that has three parts. [Conditional
      expressions](#conditional_expression) are the only ternary expressions in most languages.

- slug: test_data
  en:
    term: "test data"
    def: >

- slug: test_runner
  en:
    term: "test runner"
    def: >
      A program that finds and runs software tests and reports their results.

- slug: three_vs
  en:
    term: "three Vs"
    def: >
      The volume, velocity, and variety that distinguish [big data](#big_data).

- slug: throw_exception
  en:
    term: "throw (exception)"
    def: >
      Another term for [raising](#raise_exception) an exception.

- slug: tibble
  en:
    term: "tibble"
    def: >
      A modern replacement for R's data frame, which stores tabular data in columns
      and rows, defined and used in the [tidyverse](#tidyverse).
  fr:
    term: "tibble"
    def: >
      Une alternative moderne du "data frame" en R permettant de matérialiser des
      données tabulaires en colonnes et en lignes, le "tibble" a été défini et est
      utilisé dans le [tidyverse](#tidyverse).
  es:
    term: "tibble"
    def: >
      Un remplazo moderno para los data frames de R que guarda datos tabulares en
      columnas y filas, definido y usado en el [tidyverse](#tidyverse).

- slug: ticket
  en:
    term: "ticket"
    def: >
      See [issue](#issue).

- slug: ticketing_system
  en:
    term: "ticketing system"
    def: >
      See [issue tracking system](#issue_tracking_system).

- slug: tidy_data
  ref:
    - table
  en:
    term: "tidy data"
    def: >
      Tabular data that satisfies [three
      conditions](https://vita.had.co.nz/papers/tidy-data.pdf) that facilitate initial
      cleaning, and later exploration and analysis: (1) each variable forms a column,
      (2) each observation forms a row, and (3) each type of observation unit forms a table.
  es:
    term: "datos ordenados"
    def: >
      Datos tabulares que satisfacen [tres
      condiciones](https://vita.had.co.nz/papers/tidy-data.pdf) que facilitan su
      limpieza inicial y su posterior exploración y análisis: (1) cada variable
      conforma una columna, (2) cada observación conforma una fila y (3) cada tipo de
      unidad de observación conforma una tabla.

- slug: tidymodels
  en:
    term: "Tidymodels"
    def: >
      A collection of R packages for modeling and statistical analysis designed with a
      [shared philosophy](https://tidymodels.github.io/model-implementation-principles/index.html).
  fr:
    term: "Tidymodels"
    def: >
      Une collection de packages R pour la modélisation et l'analyse statistique
      élaborés en prenant en considération une [philosophie partagée](https://tidymodels.github.io/model-implementation-principles/index.html)

- slug: tidyverse
  en:
    term: "Tidyverse"
    def: >
      A collection of R packages for operating on tabular data in consistent ways.
  fr:
    term: "Tidyverse"
    def: >
      Une collection de packages R permettant le traitement des données tabulaire
      d'une manière cohérente.
  es:
    term: "Tidyverse"
    def: >
      Una colección de paquetes de R para operar de maneras consistentes con datos tabulares.
  pt:
    term: "Tidyverse"
    def: >
      Uma coleção de pacotes de R para trabalhar de forma consistente com dados tabulares.

- slug: time_series
  ref:
    - moving_average
  en:
    term: "time series"
    def: >
      A set of measurements taken at different times, which may or may not be regular intervals.

- slug: timestamp
  en:
    term: "timestamp"
    def: >
      A digital identifier showing the time at which something was created or
      accessed. Timestamps should use [ISO date format](#iso_date_format) for portability.

- slug: tolerance
  en:
    term: "tolerance"
    def: >
      How closely the [actual result](#actual_result) of a test must agree with the
      [expected result](#expected_result) in order for the test to pass. Tolerances
      are usually expressed in terms of [relative error](#relative_error).

- slug: training_data
  en:
    term: "training data"
    def: >

- slug: transitive_dependency
  en:
    term: "transitive dependency"
    def: >
      If A depends on B and B depends on C, C is a transitive dependency of A.

- slug: tree
  en:
    term: "tree"
    def: >
      A [graph](#graph) in which every node except the [root](#root_tree) has exactly
      one [parent](#parent_tree).

- slug: triage
  en:
    term: "triage"
    def: >
      To go through the [issues](#issue) associated with a project and decide which
      are currently priorities. Triage is one of the key responsibilities of a
      [project manager](#project_manager).

- slug: "true"
  ref:
    - truthy
    - falsy
  en:
    term: "true"
    def: >
      The logical ([Boolean](#boolean)) state opposite of "[false](#false)". Used in
      logic and programming to represent [binary](#binary) state of something.

- slug: truthy
  ref:
    - falsy
  en:
    term: "truthy"
    def: >
      Evaluating to true in a [Boolean](#boolean) context.

- slug: tuple
  en:
    term: "tuple"
    def: >
      A value that has multiple parts, such as the three color components of a
      red-green-blue color specification.

- slug: two_hard_problems
  en:
    term: "two hard problems in computer science"
    def: >
      Refers to a quote by Phil Karlton: "There are only two hard problems in computer
      science: cache invalidation and naming things." Many variations add a third
      problem (most often "[off-by-one errors](#off_by_one_error)").

- slug: type_coercion
  en:
    term: "type coercion"
    def: >
      To convert data from one type to another, e.g., from the integer `4` to the
      equivalent floating point number `4.0`.

- slug: unary_expression
  ref:
    - binary_expression
    - nullary_expression
    - ternary_expression
  en:
    term: "unary expression"
    def: >
      An expression with one argument, such as `log 5`.

- slug: unicode
  en:
    term: "Unicode"
    def: >
      A standard that defines numeric codes for many thousands of characters and
      symbols. Unicode does not define how those numbers are stored; that is done by
      standards like [UTF-8](#utf_8).

- slug: unit_test
  ref:
    - integration_test
  en:
    term: "unit test"
    def: >
      A test that exercises one function or feature of a piece of software and
      produces [pass](#pass_test), [fail](#fail_test), or [error](#error_test).

- slug: unsupervised_learning
  ref:
    - supervised_learning
    - reinforcement_learning
  en:
    term: "unsupervised learning"
    def: >
      Algorithms that [cluster](#clustering) data without knowing in advance what the
      groups will be.

- slug: up_vote
  ref:
    - down_vote
  en:
    term: "up-vote"
    def: >
      A vote in favor of something.

- slug: update_operator
  en:
    term: "update operator"
    def: >
      See [in-place operator](#in_place_operator).

- slug: upstream_repository
  en:
    term: "upstream repository"
    def: >
      The [remote repository](#remote_repository) that this repository was derived
      from. Programmers typically save changes in their own repository and then submit
      a [pull request](#pull_request) to the upstream repository where changes from
      other programmers are also collected.

- slug: url
  en:
    term: "Uniform Resource Locator"
    acronym: "URL"
    def: >
      A unique address on the World-Wide Web. URLs originally identified web pages,
      but may also represent datasets or database queries, particularly if they
      include a [query string](#query_string).

- slug: utf_8
  en:
    term: "UTF-8"
    def: >
      A way to store the numeric codes representing Unicode characters in memory that
      is [backward-compatible](#backward_compatible) with the older [ASCII](#ascii) standard.

- slug: variable_arguments
  ref:
    - keyword_arguments
    - named_argument
  en:
    term: "variable arguments"
    def: >
      In a function, the ability to take any number of arguments. R uses `...` to
      capture the "extra" arguments.
  fr:
    term: "arguments d'une variable"
    def: >
      La possibilité d'intégrer n'importe quel nombre d'arguments dans une fonction. R
      utilise `...` afin de capturer les arguments "additionnels".

- slug: variable_data
  en:
    term: "variable (data)"
    def: >

- slug: variable_program
  ref:
    - constant
  en:
    term: "variable (program)"
    def: >
      A name in a program that has some data associated with it. A variable's value
      can be changed after definition.
  es:
    term: "variable (programa)"
    def: >
      Un nombre en un programa que tiene algunos datos asociados. El valor de una
      variable se puede cambiar después de su definición.
  fr:
    term: "variable (programme)"
    def: >
      Un nom associé à des données au niveau d'un programme. La valeur d'une variable
      peut être modifiée après l'avoir définie.
  ar:
    term: "المتغير"
    def: >
      المُتغير هو موقع يخزن البيانات المؤقتة داخل البرنامج ويمكن تعديله وتخزينه وعرضه
      عند الحاجة

- slug: variance
  en:
    term: "variance"
    def: >
      How widely values in a dataset differ from the [mean](#mean). It is calculated
      as the average of the squared differences between the values and the mean. The
      [standard deviation](#standard_deviation) is often used instead, since it has
      the same units as the data while the variance is expressed in units squared.

- slug: vector
  en:
    term: "vector"
    def: >
      A sequence of values, usually of [homogeneous](#homogeneous) type. Vectors are
      the fundamental data structure in R; a [scalar](#scalar) is just a vector with
      exactly one element.
  es:
    term: "vector"
    def: >
      Una secuencia de valores, normalmente de tipo [homogéneo](#homogéneo). Los
      vectores son la estructura de datos fundamental en R; un [escalar](#escalar) es
      solo un vector con exactamente un elemento.

- slug: vectorize
  en:
    term: "vectorize"
    def: >
      To write code so that operations are performed on entire vectors, rather than
      element-by-element within loops.
  es:
    term: "vectorizar"
    def: >
      Escribir código de modo que las operaciones se ejecuten en vectores completos,
      más que elemento por elemento dentro de un bucle.

- slug: version_control_system
  ref:
    - git
  en:
    term: "version control system"
    def: >
      A system for managing changes made to software during its development.
  es:
    term: "sistema de control de versión"
    def: >
      Un sistema para manejar los cambios hechos durante el desarollo de software.
  fr:
    term: "système de gestion des versions"
    def: >
      Un système qui permet de gérer les modifications effectuées sur un programme
      durant son développement.
  pt:
    term: "sistema de controle de versão"
    def: >
      Um sistema para gerenciar as mudanças feitas em um software durante o seu desenvolvimento.

- slug: vignette
  en:
    term: "vignette"
    def: >
      A long-form guide used to provide details of a package beyond the README.md or
      function documentation.

- slug: vim
  en:
    term: "Vim (editor)"
    def: >
      The default text editor on Unix. "How do I exit the Vim editor?" is one of the
      most popular questions on [Stack Overflow](#stack_overflow).

- slug: virtual_environment
  en:
    term: "virtual environment"
    def: >
      In [Python](#python), the `virtualenv` package allows you to create virtual,
      disposable, [Python](#python) software environments containing only the packages
      and versions of packages you want to use for a particular project or task, and
      to install new packages into the environment without affecting other virtual
      environments or the system-wide default environment.

- slug: virtual_machine
  en:
    term: "virtual machine"
    def: >
      A program that pretends to be a computer. This may seem a bit redundant, but VMs
      are quick to create and start up, and changes made inside the virtual machine
      are contained within that VM so we can install new packages or run a completely
      different operating system without affecting the underlying computer.
  es:
    term: "máquina virtual"
    def: >
      Un programa que pretende ser una computadora. Aunque puede parecer redundante,
      las máquinas virtuales (MV) se crean y se inician rápidamente, y los cambios
      hechos dentro de la máquina virtual quedan contenidos dentro de esa VM, esto
      permite que podamos instalar nuevos paquetes o ejecutar un sistema operativo
      diferente sin afectar la computadora subyacente.

- slug: visitor_pattern
  ref:
    - iterator_pattern
  en:
    term: "Visitor pattern"
    def: >
      A [design pattern](#design_pattern) in which the operation to be done is taken
      to each element of a data structure in turn. It is usually implemented by having
      a generator "visitor" that knows how to reach the structure's elements, and
      which is given a function or method to call for each in turn that carries out
      the specific operation.

- slug: walk_tree
  en:
    term: "walk (a tree)"
    def: >
      To visit each [node](#node) in a [tree](#tree) in some order, typically
      [depth-first](#depth_first) or [breadth-first](#breadth_first).

- slug: while_loop
  ref:
    - for_loop
  en:
    term: "while loop"
    def: >
      A statement in a program that repeats one or more other statements (the [loop
      body](#loop_body)) as long as a condition is true.

- slug: whitespace
  en:
    term: "whitespace"
    def: >
      The space, newline, carriage return, and horizontal and vertical tab characters
      that take up space but do not create a visible mark. The name comes from their
      appearance on a printed page in the era of typewriters.

- slug: wildcard
  en:
    term: "wildcard"
    def: >
      A character expression that can match text, such as the `*` in `*.csv` (which
      matches any filename whose name ends with `.csv`).

- slug: xml
  en:
    term: "XML"
    def: >
      A set of rules for defining [HTML](#html)-like tags and using them to format
      documents (typically data). XML was popular in the early 2000s, but its
      complexity led many programmers to adopt [JSON](#json) instead.
  es:
    term: "XML"
    def: >
      Un conjunto de reglas para definir etiquetas similares a [HTML](#html) y usarlas
      para darle formato a documentos (normalmente datos). XML alcanzó popularidad a
      principios de la década de 2000, pero su complejidad llevó a muchos
      programadores a adoptar [JSON](#json) en su lugar.
  fr:
    term: "XML"
    def: >
      Un format de représentation de données qui définit des balises similaires à celles
      utilisées en [HTML](#html). XML était populaire au début des années 2000 mais sa
      complexité a conduit de nombreux dévelopeurs à utiliser [JSON](#json) à la place.

- slug: yaml
  en:
    term: "YAML"
    def: >
      Short for "YAML Ain't Markup Language", a way to represent nested data using
      indentation rather than the parentheses and commas of [JSON](#json). YAML is
      often used in configuration files and to define parameters for various flavors
      of [Markdown](#markdown) documents.

  fr:
    term: "YAML"
    def: >
      Acronyme récursif de "YAML Ain't Markup Language" ("YAML n'est pas un langage de
      balisage"), YAML est un format de représentation de données hiérarchiques qui
      utilise des indentations au lieu de signes typographiques, comme les parenthèses
      et virgules en [JSON](#json). YAML est souvent utilisé dans les fichiers de
      configuration et pour définir les paramètres de documents [Markdown](#markdown).<|MERGE_RESOLUTION|>--- conflicted
+++ resolved
@@ -36,17 +36,15 @@
     term: "afgooiware"
     def: >
       Sagteware wat nie meer onderhou word nie.
-<<<<<<< HEAD
   es:
     term: "abandonware"
     def: >
       Software cuyo mantenimiento ha sido abandonado.
-=======
+
   fr:
     term: "abandonware"
     def: >
       Un logiciel qui n'est plus maintenu.
->>>>>>> c0de06c0
 
 - slug: absolute_error
   en:
