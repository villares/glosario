--- conflicted
+++ resolved
@@ -2791,10 +2791,8 @@
     def: >
       A test that checks whether the parts of a system work properly when put together.
 
-<<<<<<< HEAD
-
-=======
->>>>>>> d4bb30dd
+
+
 - slug: interpreted_language
   en:
     term: "interpreted language"
