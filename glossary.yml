--- conflicted
+++ resolved
@@ -304,7 +304,6 @@
     def: >
       A set of functions and procedures provided by one software library or web
       service through which another application can communicate with it. An API is not
-<<<<<<< HEAD
       the code, the database, or the server: it's the access point.
   af:
     term: "Toepassing Programmeerderkoppelvlak"
@@ -313,9 +312,6 @@
       ofwebdiens voorsien word vir gebruik deur ander toepassings om met
       dieprogrammateek of webdiens te kommunikeer. Die API is nie die kode, die
       databasisof die bediener nie, dit is die koppelvlak.
-=======
-      the code, the database, or the server: it is the access point.
->>>>>>> 8b748a32
 
 - slug: append_mode
   en:
@@ -4897,10 +4893,8 @@
       Short for "YAML Ain't Markup Language", a way to represent nested data using
       indentation rather than the parentheses and commas of [JSON](#json). YAML is
       often used in configuration files and to define parameters for various flavors
-<<<<<<< HEAD
       of [Markdown](#markdown) documents.
-=======
-      of [Markdown](#markdown) documents.
+
   fr:
     term: "YAML"
     def: >
@@ -4908,5 +4902,4 @@
       balisage"), YAML est un format de représentation de données hiérarchiques qui
       utilise des indentations au lieu de signes typographiques, comme les parenthèses
       et virgules en [JSON](#json). YAML est souvent utilisé dans les fichiers de
-      configuration et pour définir les paramètres de documents [Markdown](#markdown).
->>>>>>> 8b748a32
+      configuration et pour définir les paramètres de documents [Markdown](#markdown).