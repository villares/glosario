--- conflicted
+++ resolved
@@ -533,18 +533,10 @@
   ar:
     term: "التعبير المنطقي"
     def: >
-<<<<<<< HEAD
         التعبير المنطقي عبارة عن تعبير يُستخدم لإنشاء جمل إما
-        <b>(true or false)</b> تحمل القيمة صح أو القية خطأ
+        <bdi><b>(true or false)</b></bdi> تحمل القيمة صح أو القية خطأ
         تُتستخدم التعبيرات المنطقية مع العبارات الشرطية في محركات البحث والخوارزميات
         وتُسمى التعبيرات المنطقية أيضا تعبيرات المقارنة والتعبيرات الشرطية والتعبيرات العلائقية
-=======
-      التعبير المنطقي عبارة عن تعبير يُستخدم لإنشاء جمل إما تحمل القيمة صح أو القية
-      خطأ وتُتستخدم التعبيرات المنطقية مع العبارات الشرطية في محركات البحث
-      والخوارزميات وتُسمى التعبيرات المنطقية أيضا تعبيرات المقارنة والتعبيرات الشرطية
-      والتعبيرات العلائقية
-
->>>>>>> 55ea4c05
 - slug: branch
   en:
     term: "branch"
